repos:
  - repo: https://github.com/pre-commit/pre-commit-hooks
    rev: v5.0.0
    hooks:
      # - id: trailing-whitespace  # handled by Ruff and Prettier
      - id: end-of-file-fixer
        exclude: ^docs/|README.md$
      - id: check-yaml
      - id: check-added-large-files
      # - id: pretty-format-json

  - repo: https://github.com/astral-sh/ruff-pre-commit
    rev: v0.11.10
    hooks:
      - id: ruff-check
        name: run ruff linting check
        files: ^backend/
        args: [--fix, --exit-non-zero-on-fix]

      - id: ruff-format
        name: run ruff formatting check
        files: ^backend/

  - repo: https://github.com/numpy/numpydoc
    rev: v1.8.0
    hooks:
      - id: numpydoc-validation
        name: run numpydoc docstring validation
        files: ^backend/
        exclude: ^backend/(.*/(tests(/.*)?|views\.py|__init__\.py))$

  - repo: local
    hooks:
      - id: mypy-check
        name: run mypy static type checking
        files: ^backend/
<<<<<<< HEAD
        entry: mypy ./backend --config-file ./backend/pyproject.toml
=======
        entry: mypy . --config-file ./backend/pyproject.toml
>>>>>>> 41dece7d
        language: python
        types: [python]
        pass_filenames: false

  - repo: local
    hooks:
      - id: run-i18n-check
        name: run i18n-check key-value checks
        files: ^frontend/
        entry: i18n-check -a
        language: python
        pass_filenames: false

      - id: prettier-eslint-checks
        name: run prettier and eslint checks
        files: ^frontend/
        entry: python -m pre_commit_scripts.prettier_eslint_checks
        language: python
        pass_filenames: false<|MERGE_RESOLUTION|>--- conflicted
+++ resolved
@@ -34,11 +34,7 @@
       - id: mypy-check
         name: run mypy static type checking
         files: ^backend/
-<<<<<<< HEAD
         entry: mypy ./backend --config-file ./backend/pyproject.toml
-=======
-        entry: mypy . --config-file ./backend/pyproject.toml
->>>>>>> 41dece7d
         language: python
         types: [python]
         pass_filenames: false
