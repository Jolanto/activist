--- conflicted
+++ resolved
@@ -15,31 +15,10 @@
         args: [--fix, --exit-non-zero-on-fix]
       - id: ruff-format
 
-<<<<<<< HEAD
-# BLOCKED MY NON_i18n PR
-  # - repo: local
-  #   hooks:
-  #     - id: run-i18n-checks
-  #       name: Run i18n Checks
-  #       entry: python frontend/i18n/check/run_i18n_checks.py
-  #       language: python
-  #       stages: [pre-commit]
-
-  # - repo: https://github.com/pre-commit/mirrors-prettier
-  #   rev: "v4.0.0-alpha.8"
-  #   hooks:
-  #     - id: prettier
-  #       files: ^frontend\/[^\/]+
-  #       types_or: [vue, ts]
-  #       additional_dependencies:
-  #         - prettier
-  #         - prettier-plugin-tailwindcss
-=======
   - repo: local
     hooks:
       - id: run-i18n-checks
         name: Run i18n Checks
         entry: python frontend/i18n/check/run_i18n_checks.py
         language: python
-        stages: [pre-commit]
->>>>>>> d2c38e30
+        stages: [pre-commit]