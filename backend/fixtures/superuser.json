--- conflicted
+++ resolved
@@ -1,62 +1,31 @@
-[
-<<<<<<< HEAD
-    {
-      "model": "authentication.usermodel",
-      "pk": "0475ef17-0c6f-440f-b0ea-3a49f2717082",
-      "fields": {
-        "last_login": null,
-        "is_superuser": true,
-        "first_name": "",
-        "last_name": "",
-        "is_staff": true,
-        "is_active": true,
-        "date_joined": "2024-04-29T20:41:10.990Z",
-        "creation_date": "2024-04-29T20:41:11.140Z",
-        "deletion_date": null,
-        "username": "admin",
-        "name": "",
-        "password": "pbkdf2_sha256$600000$Te9I9axhf5laWWgVdWgoyA$spPjZsfQPf8V2LBitm0VRkNB94k5wIUAhtHhBnSYLA8=",
-        "description": "",
-        "verified": false,
-        "verification_method": "",
-        "verification_partner": null,
-        "icon_url": null,
-        "email": "admin@activist.org",
-        "social_links": null,
-        "is_private": false,
-        "is_high_risk": false,
-        "groups": [],
-        "user_permissions": []
-      }
-=======
-  {
-    "model": "authentication.usermodel",
-    "pk": "7664552d-e9cb-49f8-9683-a58acdd4f504",
-    "fields": {
-      "last_login": "2024-04-29T17:30:54.946Z",
-      "is_superuser": true,
-      "first_name": "",
-      "last_name": "",
-      "is_staff": true,
-      "date_joined": "2024-04-29T17:30:42.975Z",
-      "creation_date": "2024-04-29T17:30:43.127Z",
-      "deletion_date": null,
-      "username": "admin",
-      "name": "",
-      "password": "pbkdf2_sha256$600000$ET0H01Ea4DhmDbLHfTSMJd$+tJ/5v898Kmp/8Y7R4zU2/BGB53Kd/S1U+G08W4kZaY=",
-      "description": "",
-      "verified": false,
-      "verification_method": "",
-      "verification_partner": "7664552d-e9cb-49f8-9683-a58acdd4f504",
-      "user_icon": null,
-      "email": "admin@activist.org",
-      "social_accounts": "[]",
-      "private": false,
-      "high_risk": false,
-      "is_active": true,
-      "is_admin": true,
-      "groups": [],
-      "user_permissions": []
->>>>>>> ac100543
-    }
-  ]
+[
+  {
+    "model": "authentication.usermodel",
+    "pk": "7664552d-e9cb-49f8-9683-a58acdd4f504",
+    "fields": {
+      "last_login": "2024-04-29T17:30:54.946Z",
+      "is_superuser": true,
+      "first_name": "",
+      "last_name": "",
+      "is_staff": true,
+      "date_joined": "2024-04-29T17:30:42.975Z",
+      "creation_date": "2024-04-29T17:30:43.127Z",
+      "deletion_date": null,
+      "username": "admin",
+      "name": "",
+      "password": "pbkdf2_sha256$600000$ET0H01Ea4DhmDbLHfTSMJd$+tJ/5v898Kmp/8Y7R4zU2/BGB53Kd/S1U+G08W4kZaY=",
+      "description": "",
+      "verified": false,
+      "verification_method": "",
+      "verification_partner": "7664552d-e9cb-49f8-9683-a58acdd4f504",
+      "user_icon": null,
+      "email": "admin@activist.org",
+      "social_accounts": "[]",
+      "private": false,
+      "high_risk": false,
+      "is_active": true,
+      "is_admin": true,
+      "groups": [],
+      "user_permissions": []
+    }
+  ]