[
  {
    "model": "authentication.usermodel",
    "pk": "d592c8b2-a16b-4c7a-8bf5-84ab756eea76",
    "fields": {
      "last_login": null,
      "is_superuser": true,
      "first_name": "",
      "last_name": "",
      "is_staff": true,
<<<<<<< HEAD
      "date_joined": "2024-04-29T17:30:42.975Z",
      "creation_date": "2024-04-29T17:30:43.127Z",
=======
      "date_joined": "2024-06-01T16:03:10.439Z",
>>>>>>> 567ba994
      "username": "admin",
      "name": "",
      "password": "pbkdf2_sha256$600000$V4ADJJtADmbfpWmhbysc0v$9LBg11KagabWLdZ7W2c/GUfnrrJwf/xS4221vGt5T/Q=",
      "description": "",
      "verified": false,
      "verification_method": "",
<<<<<<< HEAD
      "verification_partner": "7664552d-e9cb-49f8-9683-a58acdd4f504",
      "email": "admin@activist.org",
      "is_high_risk": false,
=======
      "verification_partner": null,
      "icon_url": null,
      "email": "admin@admin.admin",
      "social_links": null,
      "is_private": false,
      "is_high_risk": false,
      "creation_date": "2024-06-01T16:03:10.804Z",
>>>>>>> 567ba994
      "is_active": true,
      "is_admin": false,
      "groups": [],
      "user_permissions": []
    }
  }
]
<|MERGE_RESOLUTION|>--- conflicted
+++ resolved
@@ -1,42 +1,28 @@
-[
-  {
-    "model": "authentication.usermodel",
-    "pk": "d592c8b2-a16b-4c7a-8bf5-84ab756eea76",
-    "fields": {
-      "last_login": null,
-      "is_superuser": true,
-      "first_name": "",
-      "last_name": "",
-      "is_staff": true,
-<<<<<<< HEAD
-      "date_joined": "2024-04-29T17:30:42.975Z",
-      "creation_date": "2024-04-29T17:30:43.127Z",
-=======
-      "date_joined": "2024-06-01T16:03:10.439Z",
->>>>>>> 567ba994
-      "username": "admin",
-      "name": "",
-      "password": "pbkdf2_sha256$600000$V4ADJJtADmbfpWmhbysc0v$9LBg11KagabWLdZ7W2c/GUfnrrJwf/xS4221vGt5T/Q=",
-      "description": "",
-      "verified": false,
-      "verification_method": "",
-<<<<<<< HEAD
-      "verification_partner": "7664552d-e9cb-49f8-9683-a58acdd4f504",
-      "email": "admin@activist.org",
-      "is_high_risk": false,
-=======
-      "verification_partner": null,
-      "icon_url": null,
-      "email": "admin@admin.admin",
-      "social_links": null,
-      "is_private": false,
-      "is_high_risk": false,
-      "creation_date": "2024-06-01T16:03:10.804Z",
->>>>>>> 567ba994
-      "is_active": true,
-      "is_admin": false,
-      "groups": [],
-      "user_permissions": []
-    }
-  }
-]
+[
+  {
+    "model": "authentication.usermodel",
+    "pk": "d592c8b2-a16b-4c7a-8bf5-84ab756eea76",
+    "fields": {
+      "last_login": null,
+      "is_superuser": true,
+      "first_name": "",
+      "last_name": "",
+      "is_staff": true,
+      "date_joined": "2024-04-29T17:30:42.975Z",
+      "creation_date": "2024-04-29T17:30:43.127Z",
+      "username": "admin",
+      "name": "",
+      "password": "pbkdf2_sha256$600000$V4ADJJtADmbfpWmhbysc0v$9LBg11KagabWLdZ7W2c/GUfnrrJwf/xS4221vGt5T/Q=",
+      "description": "",
+      "verified": false,
+      "verification_method": "",
+      "verification_partner": "7664552d-e9cb-49f8-9683-a58acdd4f504",
+      "email": "admin@activist.org",
+      "is_high_risk": false,
+      "is_active": true,
+      "is_admin": false,
+      "groups": [],
+      "user_permissions": []
+    }
+  }
+]