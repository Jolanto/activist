"""
Serializers for the entities app.
"""

from typing import Any

from rest_framework import serializers

from events.serializers import EventSerializer

from .models import (
    Group,
    GroupEvent,
    GroupImage,
    GroupMember,
    GroupResource,
    GroupText,
    GroupTopic,
    Organization,
    OrganizationApplication,
    OrganizationEvent,
    OrganizationGroup,
    OrganizationImage,
    OrganizationMember,
    OrganizationResource,
    OrganizationTask,
    OrganizationText,
    OrganizationTopic,
    Status,
    StatusType,
)

# MARK: Main Tables


class GroupSerializer(serializers.ModelSerializer[Group]):
    class Meta:
        model = Group
        fields = "__all__"


class OrganizationTextSerializer(serializers.ModelSerializer[OrganizationText]):
<<<<<<< HEAD
    # mypy thinks a generic type argument is needed for StringRelatedField
    orgID = serializers.StringRelatedField(source="org_id.id")  # type: ignore[var-annotated]
=======
    # mypy thinks a generic type argument is needed for StringRelatedField.
    org_id = serializers.StringRelatedField(source="org_id.id")  # type: ignore[var-annotated]
>>>>>>> 44c77229

    class Meta:
        model = OrganizationText
        fields = "__all__"


class OrganizationSerializer(serializers.ModelSerializer[Organization]):
    org_text = OrganizationTextSerializer(read_only=True)
    description = serializers.CharField(write_only=True, required=False)

    class Meta:
        model = Organization

        extra_kwargs = {
            "created_by": {"read_only": True},
            "social_links": {"required": False},
            "status_updated": {"read_only": True},
            "acceptance_date": {"read_only": True},
            "description": {"write_only": True},
        }

        fields = [
            "id",
            "org_name",
            "name",
            "tagline",
            "icon_url",
            "location",
            "created_by",
            "social_links",
            "is_high_risk",
            "status",
            "status_updated",
            "acceptance_date",
            "terms_checked",
            "org_text",
            "description",
        ]

    def validate(self, data: dict[str, Any]) -> dict[str, Any]:
        if data.get("terms_checked") is False:
            raise serializers.ValidationError(
                "You must accept the terms of service to create an organization."
            )

        return data

    def create(self, validated_data: dict[str, Any]) -> Organization:
        description = validated_data.pop("description", None)
        org = Organization.objects.create(**validated_data)

        if org and description:
            org_text = OrganizationText.objects.create(
                org_id=org, description=description
            )
            org.org_text = org_text

        return org


class StatusSerializer(serializers.ModelSerializer[Status]):
    class Meta:
        model = Status
        fields = "__all__"


# MARK: Bridge Tables


class GroupEventSerializer(serializers.ModelSerializer[GroupEvent]):
    class Meta:
        model = GroupEvent
        fields = "__all__"


class GroupImageSerializer(serializers.ModelSerializer[GroupImage]):
    class Meta:
        model = GroupImage
        fields = "__all__"


class GroupMemberSerializer(serializers.ModelSerializer[GroupMember]):
    class Meta:
        model = GroupMember
        fields = "__all__"


class GroupResourceSerializer(serializers.ModelSerializer[GroupResource]):
    class Meta:
        model = GroupResource
        fields = "__all__"


class GroupTextSerializer(serializers.ModelSerializer[GroupText]):
    class Meta:
        model = GroupText
        fields = "__all__"


class GroupTopicSerializer(serializers.ModelSerializer[GroupTopic]):
    class Meta:
        model = GroupTopic
        fields = "__all__"


class OrganizationApplicationSerializer(
    serializers.ModelSerializer[OrganizationApplication]
):
    class Meta:
        model = OrganizationApplication
        fields = "__all__"


class OrganizationEventSerializer(serializers.ModelSerializer[OrganizationEvent]):
    events = EventSerializer(source="event_id", read_only=True)  # many=True removed

    class Meta:
        model = OrganizationEvent
        fields = ["org_id", "events"]


class OrganizationGroupSerializer(serializers.ModelSerializer[OrganizationGroup]):
    groups = GroupSerializer(source="group_id", read_only=True)  # many=True removed

    class Meta:
        model = OrganizationEvent
        fields = ["org_id", "groups"]


class OrganizationMemberSerializer(serializers.ModelSerializer[OrganizationMember]):
    class Meta:
        model = OrganizationMember
        fields = "__all__"


class OrganizationImageSerializer(serializers.ModelSerializer[OrganizationImage]):
    class Meta:
        model = OrganizationImage
        fields = "__all__"


class OrganizationResourceSerializer(serializers.ModelSerializer[OrganizationResource]):
    class Meta:
        model = OrganizationResource
        fields = "__all__"


class OrganizationTaskSerializer(serializers.ModelSerializer[OrganizationTask]):
    class Meta:
        model = OrganizationTask
        fields = "__all__"


class OrganizationTopicSerializer(serializers.ModelSerializer[OrganizationTopic]):
    class Meta:
        model = OrganizationTopic
        fields = "__all__"


class StatusTypeSerializer(serializers.ModelSerializer[StatusType]):
    class Meta:
        model = StatusType
        fields = "__all__"<|MERGE_RESOLUTION|>--- conflicted
+++ resolved
@@ -40,13 +40,8 @@
 
 
 class OrganizationTextSerializer(serializers.ModelSerializer[OrganizationText]):
-<<<<<<< HEAD
-    # mypy thinks a generic type argument is needed for StringRelatedField
-    orgID = serializers.StringRelatedField(source="org_id.id")  # type: ignore[var-annotated]
-=======
     # mypy thinks a generic type argument is needed for StringRelatedField.
     org_id = serializers.StringRelatedField(source="org_id.id")  # type: ignore[var-annotated]
->>>>>>> 44c77229
 
     class Meta:
         model = OrganizationText
