--- conflicted
+++ resolved
@@ -1,204 +1,183 @@
-<<<<<<< HEAD
-from rest_framework import serializers
-
-from .models import Organization
-
-
-class OrganizationSerializer(serializers.ModelSerializer[Organization]):
-    class Meta:
-        model = Organization
-        fields = (
-            "id",
-            "name",
-            "tagline",
-            "social_accounts",
-            "total_flags",
-            "created_by",
-            "creation_date",
-            "deletion_date",
-        )
-=======
-from authentication.models import User
-from content.models import Resource, Task, Topic
-from events.models import Event
-from rest_framework import serializers
-from utils.utils import (
-    validate_creation_and_deletion_dates,
-    validate_empty,
-    validate_flags_number,
-    validate_object_existence,
-)
-
-from .models import *
-
-
-class OrganizationSerializer(serializers.ModelSerializer):
-    class Meta:
-        model = Organization
-        fields = "__all__"
-
-    def validate(self, data):
-        validate_empty(data["name"], "name")
-        validate_empty(data["tagline"], "tagline")
-        validate_empty(data["social_accounts"], "social_accounts")
-        validate_flags_number(data)
-        validate_creation_and_deletion_dates(data)
-
-        return data
-
-
-class OrganizationApplicationStatusSerializer(serializers.ModelSerializer):
-    class Meta:
-        model = OrganizationApplicationStatus
-        fields = "__all__"
-
-
-class OrganizationApplicationSerializer(serializers.ModelSerializer):
-    class Meta:
-        model = OrganizationApplication
-        fields = "__all__"
-
-    def validate(self, data):
-        validate_empty(data["status"], "status")
-        validate_creation_and_deletion_dates(data)
-        return data
-
-
-class OrganizationEventSerializer(serializers.ModelSerializer):
-    class Meta:
-        model = OrganizationEvent
-        fields = "__all__"
-
-    def validate(self, data):
-        if data["org_id"] == "" or data["event_id"] == "":
-            raise serializers.ValidationError(
-                "org_id and event_id cannot be empty, they must be filled so that the event can be added to the organization"
-            )
-
-        validate_object_existence(Organization, data["org_id"], "org_id does not exist")
-        validate_object_existence(Event, data["event_id"], "event_id does not exist")
-
-        return data
-
-
-class OrganizationMemberSerializer(serializers.ModelSerializer):
-    class Meta:
-        model = OrganizationMember
-        fields = "__all__"
-
-    def validate(self, data):
-        if data["org_id"] == "" or data["user_id"] == "":
-            raise serializers.ValidationError(
-                "org_id and user_id cannot be empty, they must be filled so that the user can be added to the organization"
-            )
-
-        validate_object_existence(Organization, data["org_id"], "org_id does not exist")
-        validate_object_existence(User, data["user_id"], "user_id does not exist")
-
-        return data
-
-
-class OrganizationResourceSerializer(serializers.ModelSerializer):
-    class Meta:
-        model = OrganizationResource
-        fields = "__all__"
-
-    def validate(self, data):
-        validate_object_existence(Organization, data["org_id"], "org_id does not exist")
-        validate_object_existence(
-            Resource, data["resource_id"], "resource_id does not exist"
-        )
-
-        return data
-
-
-class GroupSerializer(serializers.ModelSerializer):
-    class Meta:
-        model = Group
-        fields = "__all__"
-
-    def validate(self, data):
-        validate_empty(data["name"], "name")
-        validate_empty(data["tagline"], "tagline")
-        validate_empty(data["social_accounts"], "social_accounts")
-        validate_empty(data["created_by"], "created_by")
-        validate_flags_number(data)
-        validate_creation_and_deletion_dates(data)
-
-        return data
-
-
-class OrganizationTaskSerializer(serializers.ModelSerializer):
-    class Meta:
-        model = OrganizationTask
-        fields = "__all__"
-
-    def validate(self, data):
-        validate_object_existence(Organization, data["org_id"], "org_id does not exist")
-        validate_object_existence(Task, data["task_id"], "task_id does not exist")
-        validate_object_existence(Group, data["group_id"], "group_id does not exist")
-
-        return data
-
-
-class OrganizationTopicSerializer(serializers.ModelSerializer):
-    class Meta:
-        model = OrganizationTopic
-        fields = "__all__"
-
-    def validate(self, data):
-        validate_object_existence(Organization, data["org_id"], "org_id does not exist")
-        validate_object_existence(Topic, data["topic_id"], "topic_id does not exist")
-
-        return data
-
-
-class GroupEventSerializer(serializers.ModelSerializer):
-    class Meta:
-        model = GroupEvent
-        fields = "__all__"
-
-    def validate(self, data):
-        validate_object_existence(Group, data["group_id"], "group_id does not exist")
-        validate_object_existence(Event, data["event_id"], "event_id does not exist")
-
-        return data
-
-
-class GroupMemberSerializer(serializers.ModelSerializer):
-    class Meta:
-        model = GroupMember
-        fields = "__all__"
-
-    def validate(self, data):
-        validate_object_existence(Group, data["group_id"], "group_id does not exist")
-        validate_object_existence(User, data["user_id"], "user_id does not exist")
-
-        return data
-
-
-class GroupResourceSerializer(serializers.ModelSerializer):
-    class Meta:
-        model = GroupResource
-        fields = "__all__"
-
-    def validate(self, data):
-        validate_object_existence(Group, data["group_id"], "group_id does not exist")
-        validate_object_existence(
-            Resource, data["resource_id"], "resource_id does not exist"
-        )
-
-        return data
-
-
-class GroupTopicSerializer(serializers.ModelSerializer):
-    class Meta:
-        model = GroupTopic
-        fields = "__all__"
-
-    def validate(self, data):
-        validate_object_existence(Group, data["group_id"], "group_id does not exist")
-        validate_object_existence(Topic, data["topic_id"], "topic_id does not exist")
-
-        return data
->>>>>>> cc451f7a
+from authentication.models import User
+from content.models import Resource, Task, Topic
+from events.models import Event
+from rest_framework import serializers
+from utils.utils import (
+    validate_creation_and_deletion_dates,
+    validate_empty,
+    validate_flags_number,
+    validate_object_existence,
+)
+
+from .models import *
+
+
+class OrganizationSerializer(serializers.ModelSerializer):
+    class Meta:
+        model = Organization
+        fields = "__all__"
+
+    def validate(self, data):
+        validate_empty(data["name"], "name")
+        validate_empty(data["tagline"], "tagline")
+        validate_empty(data["social_accounts"], "social_accounts")
+        validate_flags_number(data)
+        validate_creation_and_deletion_dates(data)
+
+        return data
+
+
+class OrganizationApplicationStatusSerializer(serializers.ModelSerializer):
+    class Meta:
+        model = OrganizationApplicationStatus
+        fields = "__all__"
+
+
+class OrganizationApplicationSerializer(serializers.ModelSerializer):
+    class Meta:
+        model = OrganizationApplication
+        fields = "__all__"
+
+    def validate(self, data):
+        validate_empty(data["status"], "status")
+        validate_creation_and_deletion_dates(data)
+        return data
+
+
+class OrganizationEventSerializer(serializers.ModelSerializer):
+    class Meta:
+        model = OrganizationEvent
+        fields = "__all__"
+
+    def validate(self, data):
+        if data["org_id"] == "" or data["event_id"] == "":
+            raise serializers.ValidationError(
+                "org_id and event_id cannot be empty, they must be filled so that the event can be added to the organization"
+            )
+
+        validate_object_existence(Organization, data["org_id"], "org_id does not exist")
+        validate_object_existence(Event, data["event_id"], "event_id does not exist")
+
+        return data
+
+
+class OrganizationMemberSerializer(serializers.ModelSerializer):
+    class Meta:
+        model = OrganizationMember
+        fields = "__all__"
+
+    def validate(self, data):
+        if data["org_id"] == "" or data["user_id"] == "":
+            raise serializers.ValidationError(
+                "org_id and user_id cannot be empty, they must be filled so that the user can be added to the organization"
+            )
+
+        validate_object_existence(Organization, data["org_id"], "org_id does not exist")
+        validate_object_existence(User, data["user_id"], "user_id does not exist")
+
+        return data
+
+
+class OrganizationResourceSerializer(serializers.ModelSerializer):
+    class Meta:
+        model = OrganizationResource
+        fields = "__all__"
+
+    def validate(self, data):
+        validate_object_existence(Organization, data["org_id"], "org_id does not exist")
+        validate_object_existence(
+            Resource, data["resource_id"], "resource_id does not exist"
+        )
+
+        return data
+
+
+class GroupSerializer(serializers.ModelSerializer):
+    class Meta:
+        model = Group
+        fields = "__all__"
+
+    def validate(self, data):
+        validate_empty(data["name"], "name")
+        validate_empty(data["tagline"], "tagline")
+        validate_empty(data["social_accounts"], "social_accounts")
+        validate_empty(data["created_by"], "created_by")
+        validate_flags_number(data)
+        validate_creation_and_deletion_dates(data)
+
+        return data
+
+
+class OrganizationTaskSerializer(serializers.ModelSerializer):
+    class Meta:
+        model = OrganizationTask
+        fields = "__all__"
+
+    def validate(self, data):
+        validate_object_existence(Organization, data["org_id"], "org_id does not exist")
+        validate_object_existence(Task, data["task_id"], "task_id does not exist")
+        validate_object_existence(Group, data["group_id"], "group_id does not exist")
+
+        return data
+
+
+class OrganizationTopicSerializer(serializers.ModelSerializer):
+    class Meta:
+        model = OrganizationTopic
+        fields = "__all__"
+
+    def validate(self, data):
+        validate_object_existence(Organization, data["org_id"], "org_id does not exist")
+        validate_object_existence(Topic, data["topic_id"], "topic_id does not exist")
+
+        return data
+
+
+class GroupEventSerializer(serializers.ModelSerializer):
+    class Meta:
+        model = GroupEvent
+        fields = "__all__"
+
+    def validate(self, data):
+        validate_object_existence(Group, data["group_id"], "group_id does not exist")
+        validate_object_existence(Event, data["event_id"], "event_id does not exist")
+
+        return data
+
+
+class GroupMemberSerializer(serializers.ModelSerializer):
+    class Meta:
+        model = GroupMember
+        fields = "__all__"
+
+    def validate(self, data):
+        validate_object_existence(Group, data["group_id"], "group_id does not exist")
+        validate_object_existence(User, data["user_id"], "user_id does not exist")
+
+        return data
+
+
+class GroupResourceSerializer(serializers.ModelSerializer):
+    class Meta:
+        model = GroupResource
+        fields = "__all__"
+
+    def validate(self, data):
+        validate_object_existence(Group, data["group_id"], "group_id does not exist")
+        validate_object_existence(
+            Resource, data["resource_id"], "resource_id does not exist"
+        )
+
+        return data
+
+
+class GroupTopicSerializer(serializers.ModelSerializer):
+    class Meta:
+        model = GroupTopic
+        fields = "__all__"
+
+    def validate(self, data):
+        validate_object_existence(Group, data["group_id"], "group_id does not exist")
+        validate_object_existence(Topic, data["topic_id"], "topic_id does not exist")
+
+        return data