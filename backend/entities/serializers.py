"""
Serializers for the entities app.
"""

from typing import Any

from rest_framework import serializers

from events.serializers import EventSerializer

from .models import (
    Group,
    GroupEvent,
    GroupFaq,
    GroupImage,
    GroupMember,
    GroupResource,
    GroupSocialLink,
    GroupText,
    GroupTopic,
    Organization,
    OrganizationApplication,
    OrganizationDiscussion,
    OrganizationEvent,
    OrganizationFaq,
    OrganizationGroup,
    OrganizationImage,
    OrganizationMember,
    OrganizationResource,
    OrganizationSocialLink,
    OrganizationTask,
    OrganizationText,
    OrganizationTopic,
    Status,
    StatusType,
)

# MARK: Main Tables


class GroupSerializer(serializers.ModelSerializer[Group]):
    class Meta:
        model = Group
        fields = "__all__"


class OrganizationTextSerializer(serializers.ModelSerializer[OrganizationText]):
    class Meta:
        model = OrganizationText
        fields = "__all__"


class OrganizationSerializer(serializers.ModelSerializer[Organization]):
<<<<<<< HEAD
    org_text = OrganizationTextSerializer()
    description = serializers.CharField(write_only=True, required=False)
    org_events = EventSerializer(many=True, read_only=True)  # to be tested
=======
    org_text = OrganizationTextSerializer(read_only=True)
>>>>>>> d2c38e30

    class Meta:
        model = Organization

        extra_kwargs = {
            "created_by": {"read_only": True},
            "status_updated": {"read_only": True},
            "acceptance_date": {"read_only": True},
        }

<<<<<<< HEAD
        # fields = [
        #     "id",
        #     "org_name",
        #     "name",
        #     "tagline",
        #     "icon_url",
        #     "location",
        #     "created_by",
        #     "social_links",
        #     "is_high_risk",
        #     "status",
        #     "status_updated",
        #     "acceptance_date",
        #     "terms_checked",
        #     "description",
        # ]
        fields = "__all__"
=======
        fields = [
            "id",
            "created_by",
            "org_name",
            "name",
            "tagline",
            "icon_url",
            "location_id",
            "get_involved_url",
            "terms_checked",
            "is_high_risk",
            "status",
            "status_updated",
            "acceptance_date",
            "org_text",
        ]
>>>>>>> d2c38e30

    def validate(self, data: dict[str, Any]) -> dict[str, Any]:
        if data.get("terms_checked") is False:
            raise serializers.ValidationError(
                "You must accept the terms of service to create an organization."
            )

        return data

    def create(self, validated_data: dict[str, Any]) -> Organization:
        description = validated_data.pop("description", None)
        org = Organization.objects.create(**validated_data)

        if org and description:
            org_text = OrganizationText.objects.create(
                org_id=org, description=description
            )
            org.org_text = org_text

        return org


class StatusSerializer(serializers.ModelSerializer[Status]):
    class Meta:
        model = Status
        fields = "__all__"


# MARK: Bridge Tables


class GroupEventSerializer(serializers.ModelSerializer[GroupEvent]):
    class Meta:
        model = GroupEvent
        fields = "__all__"


class GroupFaqSerializer(serializers.ModelSerializer[GroupFaq]):
    class Meta:
        model = GroupFaq
        fields = "__all__"


class GroupImageSerializer(serializers.ModelSerializer[GroupImage]):
    class Meta:
        model = GroupImage
        fields = "__all__"


class GroupMemberSerializer(serializers.ModelSerializer[GroupMember]):
    class Meta:
        model = GroupMember
        fields = "__all__"


class GroupResourceSerializer(serializers.ModelSerializer[GroupResource]):
    class Meta:
        model = GroupResource
        fields = "__all__"


class GroupSocialLinkSerializer(serializers.ModelSerializer[GroupSocialLink]):
    class Meta:
        model = GroupSocialLink
        fields = "__all__"


class GroupTextSerializer(serializers.ModelSerializer[GroupText]):
    class Meta:
        model = GroupText
        fields = "__all__"


class GroupTopicSerializer(serializers.ModelSerializer[GroupTopic]):
    class Meta:
        model = GroupTopic
        fields = "__all__"


class OrganizationApplicationSerializer(
    serializers.ModelSerializer[OrganizationApplication]
):
    class Meta:
        model = OrganizationApplication
        fields = "__all__"


class OrganizationDiscussionSerializer(
    serializers.ModelSerializer[OrganizationDiscussion]
):
    class Meta:
        model = OrganizationDiscussion
        fields = "__all__"


class OrganizationEventSerializer(serializers.ModelSerializer[OrganizationEvent]):
    events = EventSerializer(source="event_id", read_only=True)  # many=True removed

    class Meta:
        model = OrganizationEvent
        fields = ["org_id", "events"]


class OrganizationFaqSerializer(serializers.ModelSerializer[OrganizationFaq]):
    class Meta:
        model = OrganizationFaq
        fields = "__all__"


class OrganizationGroupSerializer(serializers.ModelSerializer[OrganizationGroup]):
    groups = GroupSerializer(source="group_id", read_only=True)  # many=True removed

    class Meta:
        model = OrganizationEvent
        fields = ["org_id", "groups"]


class OrganizationMemberSerializer(serializers.ModelSerializer[OrganizationMember]):
    class Meta:
        model = OrganizationMember
        fields = "__all__"


class OrganizationImageSerializer(serializers.ModelSerializer[OrganizationImage]):
    class Meta:
        model = OrganizationImage
        fields = "__all__"


class OrganizationResourceSerializer(serializers.ModelSerializer[OrganizationResource]):
    class Meta:
        model = OrganizationResource
        fields = "__all__"


class OrganizationSocialLinkSerializer(
    serializers.ModelSerializer[OrganizationSocialLink]
):
    class Meta:
        model = OrganizationSocialLink
        fields = "__all__"


class OrganizationTaskSerializer(serializers.ModelSerializer[OrganizationTask]):
    class Meta:
        model = OrganizationTask
        fields = "__all__"


class OrganizationTopicSerializer(serializers.ModelSerializer[OrganizationTopic]):
    class Meta:
        model = OrganizationTopic
        fields = "__all__"


class StatusTypeSerializer(serializers.ModelSerializer[StatusType]):
    class Meta:
        model = StatusType
        fields = "__all__"<|MERGE_RESOLUTION|>--- conflicted
+++ resolved
@@ -51,13 +51,8 @@
 
 
 class OrganizationSerializer(serializers.ModelSerializer[Organization]):
-<<<<<<< HEAD
     org_text = OrganizationTextSerializer()
-    description = serializers.CharField(write_only=True, required=False)
     org_events = EventSerializer(many=True, read_only=True)  # to be tested
-=======
-    org_text = OrganizationTextSerializer(read_only=True)
->>>>>>> d2c38e30
 
     class Meta:
         model = Organization
@@ -68,42 +63,22 @@
             "acceptance_date": {"read_only": True},
         }
 
-<<<<<<< HEAD
         # fields = [
         #     "id",
+        #     "created_by",
         #     "org_name",
         #     "name",
         #     "tagline",
         #     "icon_url",
-        #     "location",
-        #     "created_by",
-        #     "social_links",
+        #     "location_id",
+        #     "get_involved_url",
+        #     "terms_checked",
         #     "is_high_risk",
         #     "status",
         #     "status_updated",
         #     "acceptance_date",
-        #     "terms_checked",
-        #     "description",
         # ]
         fields = "__all__"
-=======
-        fields = [
-            "id",
-            "created_by",
-            "org_name",
-            "name",
-            "tagline",
-            "icon_url",
-            "location_id",
-            "get_involved_url",
-            "terms_checked",
-            "is_high_risk",
-            "status",
-            "status_updated",
-            "acceptance_date",
-            "org_text",
-        ]
->>>>>>> d2c38e30
 
     def validate(self, data: dict[str, Any]) -> dict[str, Any]:
         if data.get("terms_checked") is False:
