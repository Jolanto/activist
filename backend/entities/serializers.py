--- conflicted
+++ resolved
@@ -48,6 +48,7 @@
 
     class Meta:
         model = Organization
+
         extra_kwargs = {
             "created_by": {"read_only": True},
             "social_links": {"required": False},
@@ -55,6 +56,7 @@
             "acceptance_date": {"read_only": True},
             "description": {"write_only": True},
         }
+
         fields = [
             "id",
             "name",
@@ -67,8 +69,9 @@
             "status",
             "status_updated",
             "acceptance_date",
-<<<<<<< HEAD
             "terms_checked",
+            "org_text",
+            "description",
         ]
 
     def validate(self, data: dict[str, Any]) -> dict[str, Any]:
@@ -78,10 +81,6 @@
             )
         return data
 
-=======
-            "org_text",
-            "description",
-        ]
 
     def create(self, validated_data: dict[str, Any]) -> Organization:
         description = validated_data.pop("description", None)
@@ -92,7 +91,6 @@
             )
             org.org_text = org_text
         return org
->>>>>>> 80bac740
 
 
 class StatusSerializer(serializers.ModelSerializer[Status]):
