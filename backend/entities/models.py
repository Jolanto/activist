--- conflicted
+++ resolved
@@ -1,289 +1,244 @@
-"""
-Entities Models
-
-This file contains models for the entities app.
-
-Contents:
-    - Organization
-    - OrganizationApplication
-    - OrganizationEvent
-<<<<<<< HEAD
-    - OrganizationImage
-=======
->>>>>>> 2c18161a
-    - OrganizationMember
-    - OrganizationResource
-    - Group
-    - OrganizationTask
-    - OrganizationTopic
-    - GroupEvent
-<<<<<<< HEAD
-    - GroupImage
-=======
->>>>>>> 2c18161a
-    - GroupMember
-    - GroupResource
-    - GroupTopic
-"""
-
-from uuid import uuid4
-
-from django.contrib.postgres.fields import ArrayField
-from django.db import models
-
-<<<<<<< HEAD
-from backend.mixins.models import CreationDeletionMixin
-
-=======
->>>>>>> 2c18161a
-
-class Organization(models.Model):
-    id = models.UUIDField(primary_key=True, default=uuid4, editable=False)
-    name = models.CharField(max_length=255, unique=True)
-    tagline = models.CharField(max_length=255, blank=True)
-    org_icon = models.OneToOneField(
-        "content.Image", on_delete=models.CASCADE, null=True, blank=True
-    )
-<<<<<<< HEAD
-    created_by = models.ForeignKey(
-        "authentication.User", related_name="created_orgs", on_delete=models.CASCADE
-=======
-    about_images = models.ManyToManyField(
-        "content.Image", related_name="about_images", blank=True
-    )
-    created_by = models.ForeignKey(
-        "authentication.UserModel",
-        related_name="created_orgs",
-        on_delete=models.CASCADE,
->>>>>>> 2c18161a
-    )
-    description = models.TextField(max_length=500)
-    social_accounts = ArrayField(
-        models.CharField(max_length=255), default=list, blank=True
-    )
-    high_risk = models.BooleanField(default=False)
-<<<<<<< HEAD
-    status = models.ForeignKey("StatusType", on_delete=models.CASCADE, default=1)
-    status_updated = models.DateTimeField(auto_now=True, null=True)
-    acceptance_date = models.DateTimeField()
-=======
-    status = models.ForeignKey("StatusEntityType", on_delete=models.CASCADE, default=1)
-    status_updated = models.DateTimeField(auto_now=True, null=True)
-    acceptance_date = models.DateTimeField(null=True, blank=True)
->>>>>>> 2c18161a
-    deletion_date = models.DateTimeField(null=True, blank=True)
-
-    def __str__(self) -> str:
-        return self.name
-
-
-<<<<<<< HEAD
-class OrganizationApplicationStatus(models.Model):
-    id = models.IntegerField(primary_key=True)
-    status_name = models.CharField(max_length=255)
-
-    def __str__(self) -> str:
-        return self.status_name
-
-
-class OrganizationApplication(models.Model):
-    id = models.IntegerField(primary_key=True)
-    org_id = models.ForeignKey(Organization, on_delete=models.CASCADE)
-    status = models.ForeignKey(
-        "OrganizationApplicationStatus", on_delete=models.CASCADE
-    )
-=======
-class OrganizationApplication(models.Model):
-    org_id = models.ForeignKey(Organization, on_delete=models.CASCADE)
-    status = models.ForeignKey("StatusEntityType", on_delete=models.CASCADE, default=1)
->>>>>>> 2c18161a
-    orgs_in_favor = ArrayField(
-        models.IntegerField(null=True, blank=True), default=list, blank=True, null=True
-    )
-    orgs_against = ArrayField(
-        models.IntegerField(null=True, blank=True), default=list, blank=True, null=True
-    )
-    creation_date = models.DateTimeField(auto_now_add=True)
-    status_updated = models.DateTimeField(auto_now=True)
-<<<<<<< HEAD
-    status = models.ForeignKey("StatusType", on_delete=models.CASCADE, default=1)
-=======
->>>>>>> 2c18161a
-
-    def __str__(self) -> str:
-        return f"{self.creation_date}"
-
-
-class OrganizationEvent(models.Model):
-    org_id = models.ForeignKey(Organization, on_delete=models.CASCADE)
-    event_id = models.ForeignKey("events.Event", on_delete=models.CASCADE)
-
-    def __str__(self) -> str:
-        return f"{self.id}"
-
-
-<<<<<<< HEAD
-class OrganizationImage(models.Model):
-    org_id = models.ForeignKey(Organization, on_delete=models.CASCADE)
-    image_id = models.ForeignKey("content.Image", on_delete=models.CASCADE)
-    sequence_index = models.IntegerField()
-
-    def __str__(self) -> str:
-        return f"{self.id}"
-
-
-class OrganizationMember(models.Model):
-    org_id = models.ForeignKey(Organization, on_delete=models.CASCADE)
-    user_id = models.ForeignKey("authentication.User", on_delete=models.CASCADE)
-=======
-class OrganizationMember(models.Model):
-    org_id = models.ForeignKey(Organization, on_delete=models.CASCADE)
-    user_id = models.ForeignKey("authentication.UserModel", on_delete=models.CASCADE)
->>>>>>> 2c18161a
-    is_owner = models.BooleanField(default=False)
-    is_admin = models.BooleanField(default=False)
-    is_comms = models.BooleanField(default=False)
-
-    def __str__(self) -> str:
-        return f"{self.id}"
-
-
-class OrganizationResource(models.Model):
-    org_id = models.ForeignKey(Organization, on_delete=models.CASCADE)
-    resource_id = models.ForeignKey("content.Resource", on_delete=models.CASCADE)
-
-    def __str__(self) -> str:
-        return f"{self.id}"
-
-
-<<<<<<< HEAD
-class Group(CreationDeletionMixin):
-=======
-class Group(models.Model):
->>>>>>> 2c18161a
-    id = models.UUIDField(primary_key=True, default=uuid4, editable=False)
-    org_id = models.ForeignKey(Organization, on_delete=models.CASCADE)
-    name = models.CharField(max_length=255)
-    tagline = models.CharField(max_length=255, blank=True)
-    group_icon = models.OneToOneField(
-        "content.Image", on_delete=models.CASCADE, null=True, blank=True
-    )
-<<<<<<< HEAD
-    created_by = models.ForeignKey("authentication.User", on_delete=models.CASCADE)
-=======
-    about_images = models.ManyToManyField(
-        "content.Image", related_name="about_img", blank=True
-    )
-    created_by = models.ForeignKey("authentication.UserModel", on_delete=models.CASCADE)
->>>>>>> 2c18161a
-    description = models.TextField(max_length=500)
-    social_accounts = ArrayField(
-        models.CharField(max_length=255), default=list, blank=True
-    )
-    category = models.CharField(max_length=255)
-<<<<<<< HEAD
-=======
-    creation_date = models.DateTimeField(auto_now_add=True)
->>>>>>> 2c18161a
-
-    def __str__(self) -> str:
-        return self.name
-
-
-class OrganizationTask(models.Model):
-    org_id = models.ForeignKey(Organization, on_delete=models.CASCADE)
-    task_id = models.ForeignKey("content.Task", on_delete=models.CASCADE)
-    group_id = models.ForeignKey(
-        "Group", on_delete=models.CASCADE, null=True, blank=True
-    )
-
-    def __str__(self) -> str:
-        return f"{self.id}"
-
-
-class OrganizationTopic(models.Model):
-    org_id = models.ForeignKey(Organization, on_delete=models.CASCADE)
-    topic_id = models.ForeignKey("content.Topic", on_delete=models.CASCADE)
-
-    def __str__(self) -> str:
-        return f"{self.id}"
-
-
-class GroupEvent(models.Model):
-    group_id = models.ForeignKey(Group, on_delete=models.CASCADE)
-    event_id = models.ForeignKey("events.Event", on_delete=models.CASCADE)
-
-    def __str__(self) -> str:
-        return f"{self.id}"
-
-
-<<<<<<< HEAD
-class GroupImage(models.Model):
-    group_id = models.ForeignKey(Group, on_delete=models.CASCADE)
-    image_id = models.ForeignKey("content.Image", on_delete=models.CASCADE)
-    sequence_index = models.IntegerField()
-
-    def __str__(self) -> str:
-        return f"{self.id}"
-
-
-class GroupMember(models.Model):
-    group_id = models.ForeignKey(Group, on_delete=models.CASCADE)
-    user_id = models.ForeignKey("authentication.User", on_delete=models.CASCADE)
-=======
-class GroupMember(models.Model):
-    group_id = models.ForeignKey(Group, on_delete=models.CASCADE)
-    user_id = models.ForeignKey("authentication.UserModel", on_delete=models.CASCADE)
->>>>>>> 2c18161a
-    is_owner = models.BooleanField(default=False)
-    is_admin = models.BooleanField(default=False)
-    is_comms = models.BooleanField(default=False)
-
-    def __str__(self) -> str:
-        return f"{self.id}"
-
-
-class GroupResource(models.Model):
-    group_id = models.ForeignKey(Group, on_delete=models.CASCADE)
-    resource_id = models.ForeignKey("content.Resource", on_delete=models.CASCADE)
-
-    def __str__(self) -> str:
-        return f"{self.id}"
-
-
-class GroupTopic(models.Model):
-    group_id = models.ForeignKey(Group, on_delete=models.CASCADE)
-    topic_id = models.ForeignKey("content.Topic", on_delete=models.CASCADE)
-
-    def __str__(self) -> str:
-        return f"{self.id}"
-
-
-class Status(models.Model):
-<<<<<<< HEAD
-    status_type = models.ForeignKey("StatusType", on_delete=models.CASCADE)
-    org_id = models.ForeignKey(
-        Organization, on_delete=models.CASCADE, related_name="org_status"
-    )
-    user_id = models.ForeignKey("authentication.User", on_delete=models.CASCADE)
-=======
-    status_type = models.ForeignKey("StatusEntityType", on_delete=models.CASCADE)
-    org_id = models.ForeignKey(
-        Organization, on_delete=models.CASCADE, related_name="org_status"
-    )
-    user_id = models.ForeignKey("authentication.UserModel", on_delete=models.CASCADE)
->>>>>>> 2c18161a
-
-    def __str__(self) -> str:
-        return f"{self.org_id.name} - {self.status_type.name}"
-
-
-<<<<<<< HEAD
-class StatusType(models.Model):
-=======
-class StatusEntityType(models.Model):
->>>>>>> 2c18161a
-    name = models.CharField(max_length=255)
-
-    def __str__(self) -> str:
-        return self.name
+"""
+Entities Models
+
+This file contains models for the entities app.
+
+Contents:
+    - Organization
+    - OrganizationApplication
+    - OrganizationEvent
+    - OrganizationImage
+    - OrganizationMember
+    - OrganizationResource
+    - Group
+    - OrganizationTask
+    - OrganizationTopic
+    - GroupEvent
+    - GroupImage
+    - GroupMember
+    - GroupResource
+    - GroupTopic
+"""
+
+from uuid import uuid4
+
+from django.contrib.postgres.fields import ArrayField
+from django.db import models
+
+from backend.mixins.models import CreationDeletionMixin
+
+class Organization(models.Model):
+    id = models.UUIDField(primary_key=True, default=uuid4, editable=False)
+    name = models.CharField(max_length=255, unique=True)
+    tagline = models.CharField(max_length=255, blank=True)
+    org_icon = models.OneToOneField(
+        "content.Image", on_delete=models.CASCADE, null=True, blank=True
+    )
+    about_images = models.ManyToManyField(
+        "content.Image", related_name="about_images", blank=True
+    )
+    created_by = models.ForeignKey(
+        "authentication.UserModel",
+        related_name="created_orgs",
+        on_delete=models.CASCADE,
+    )
+    description = models.TextField(max_length=500)
+    social_accounts = ArrayField(
+        models.CharField(max_length=255), default=list, blank=True
+    )
+    high_risk = models.BooleanField(default=False)
+    status = models.ForeignKey("StatusType", on_delete=models.CASCADE, default=1)
+    status_updated = models.DateTimeField(auto_now=True, null=True)
+    acceptance_date = models.DateTimeField()
+    deletion_date = models.DateTimeField(null=True, blank=True)
+
+    def __str__(self) -> str:
+        return self.name
+
+
+class OrganizationApplicationStatus(models.Model):
+    id = models.IntegerField(primary_key=True)
+    status_name = models.CharField(max_length=255)
+
+    def __str__(self) -> str:
+        return self.status_name
+
+
+class OrganizationApplication(models.Model):
+    id = models.IntegerField(primary_key=True)
+    org_id = models.ForeignKey(Organization, on_delete=models.CASCADE)
+    status = models.ForeignKey(
+        "OrganizationApplicationStatus", on_delete=models.CASCADE
+    )
+
+class OrganizationApplication(models.Model):
+    org_id = models.ForeignKey(Organization, on_delete=models.CASCADE)
+    status = models.ForeignKey("StatusType", on_delete=models.CASCADE, default=1)
+    orgs_in_favor = ArrayField(
+        models.IntegerField(null=True, blank=True), default=list, blank=True, null=True
+    )
+    orgs_against = ArrayField(
+        models.IntegerField(null=True, blank=True), default=list, blank=True, null=True
+    )
+    creation_date = models.DateTimeField(auto_now_add=True)
+    status_updated = models.DateTimeField(auto_now=True)
+
+    def __str__(self) -> str:
+        return f"{self.creation_date}"
+
+
+class OrganizationEvent(models.Model):
+    org_id = models.ForeignKey(Organization, on_delete=models.CASCADE)
+    event_id = models.ForeignKey("events.Event", on_delete=models.CASCADE)
+
+    def __str__(self) -> str:
+        return f"{self.id}"
+
+
+class OrganizationImage(models.Model):
+    org_id = models.ForeignKey(Organization, on_delete=models.CASCADE)
+    image_id = models.ForeignKey("content.Image", on_delete=models.CASCADE)
+    sequence_index = models.IntegerField()
+
+    def __str__(self) -> str:
+        return f"{self.id}"
+
+class OrganizationMember(models.Model):
+    org_id = models.ForeignKey(Organization, on_delete=models.CASCADE)
+    user_id = models.ForeignKey("authentication.User", on_delete=models.CASCADE)
+
+class OrganizationMember(models.Model):
+    org_id = models.ForeignKey(Organization, on_delete=models.CASCADE)
+    user_id = models.ForeignKey("authentication.UserModel", on_delete=models.CASCADE)
+    is_owner = models.BooleanField(default=False)
+    is_admin = models.BooleanField(default=False)
+    is_comms = models.BooleanField(default=False)
+
+    def __str__(self) -> str:
+        return f"{self.id}"
+
+
+class OrganizationResource(models.Model):
+    org_id = models.ForeignKey(Organization, on_delete=models.CASCADE)
+    resource_id = models.ForeignKey("content.Resource", on_delete=models.CASCADE)
+
+    def __str__(self) -> str:
+        return f"{self.id}"
+
+
+
+class Group(models.Model):
+    id = models.UUIDField(primary_key=True, default=uuid4, editable=False)
+    org_id = models.ForeignKey(Organization, on_delete=models.CASCADE)
+    name = models.CharField(max_length=255)
+    tagline = models.CharField(max_length=255, blank=True)
+    group_icon = models.OneToOneField(
+        "content.Image", on_delete=models.CASCADE, null=True, blank=True
+    )
+    about_images = models.ManyToManyField(
+        "content.Image", related_name="about_img", blank=True
+    )
+    created_by = models.ForeignKey("authentication.UserModel", on_delete=models.CASCADE)
+    description = models.TextField(max_length=500)
+    social_accounts = ArrayField(
+        models.CharField(max_length=255), default=list, blank=True
+    )
+    category = models.CharField(max_length=255)
+    creation_date = models.DateTimeField(auto_now_add=True)
+
+
+    def __str__(self) -> str:
+        return self.name
+
+
+class OrganizationTask(models.Model):
+    org_id = models.ForeignKey(Organization, on_delete=models.CASCADE)
+    task_id = models.ForeignKey("content.Task", on_delete=models.CASCADE)
+    group_id = models.ForeignKey(
+        "Group", on_delete=models.CASCADE, null=True, blank=True
+    )
+
+    def __str__(self) -> str:
+        return f"{self.id}"
+
+
+class OrganizationTopic(models.Model):
+    org_id = models.ForeignKey(Organization, on_delete=models.CASCADE)
+    topic_id = models.ForeignKey("content.Topic", on_delete=models.CASCADE)
+
+    def __str__(self) -> str:
+        return f"{self.id}"
+
+
+class GroupEvent(models.Model):
+    group_id = models.ForeignKey(Group, on_delete=models.CASCADE)
+    event_id = models.ForeignKey("events.Event", on_delete=models.CASCADE)
+
+    def __str__(self) -> str:
+        return f"{self.id}"
+
+
+
+class GroupImage(models.Model):
+    group_id = models.ForeignKey(Group, on_delete=models.CASCADE)
+    image_id = models.ForeignKey("content.Image", on_delete=models.CASCADE)
+    sequence_index = models.IntegerField()
+
+    def __str__(self) -> str:
+        return f"{self.id}"
+
+
+class GroupMember(models.Model):
+    group_id = models.ForeignKey(Group, on_delete=models.CASCADE)
+    user_id = models.ForeignKey("authentication.User", on_delete=models.CASCADE)
+
+class GroupMember(models.Model):
+    group_id = models.ForeignKey(Group, on_delete=models.CASCADE)
+    user_id = models.ForeignKey("authentication.UserModel", on_delete=models.CASCADE)
+    is_owner = models.BooleanField(default=False)
+    is_admin = models.BooleanField(default=False)
+    is_comms = models.BooleanField(default=False)
+
+    def __str__(self) -> str:
+        return f"{self.id}"
+
+
+class GroupResource(models.Model):
+    group_id = models.ForeignKey(Group, on_delete=models.CASCADE)
+    resource_id = models.ForeignKey("content.Resource", on_delete=models.CASCADE)
+
+    def __str__(self) -> str:
+        return f"{self.id}"
+
+
+class GroupTopic(models.Model):
+    group_id = models.ForeignKey(Group, on_delete=models.CASCADE)
+    topic_id = models.ForeignKey("content.Topic", on_delete=models.CASCADE)
+
+    def __str__(self) -> str:
+        return f"{self.id}"
+
+
+class Status(models.Model):
+    status_type = models.ForeignKey("StatusType", on_delete=models.CASCADE)
+    org_id = models.ForeignKey(
+        Organization, on_delete=models.CASCADE, related_name="org_status"
+    )
+    user_id = models.ForeignKey("authentication.User", on_delete=models.CASCADE)
+
+    status_type = models.ForeignKey("StatusEntityType", on_delete=models.CASCADE)
+    org_id = models.ForeignKey(
+        Organization, on_delete=models.CASCADE, related_name="org_status"
+    )
+    user_id = models.ForeignKey("authentication.UserModel", on_delete=models.CASCADE)
+
+
+    def __str__(self) -> str:
+        return f"{self.org_id.name} - {self.status_type.name}"
+
+
+class StatusEntityType(models.Model):
+    name = models.CharField(max_length=255)
+
+    def __str__(self) -> str:
+        return self.name