"""
Entities Models

This file contains models for the entities app.

Contents:
    - Organization
    - OrganizationApplication
    - OrganizationEvent
    - OrganizationMember
    - OrganizationResource
    - Group
    - OrganizationTask
    - OrganizationTopic
    - GroupEvent
    - GroupMember
    - GroupResource
    - GroupTopic
"""

from uuid import uuid4

from django.contrib.postgres.fields import ArrayField
from django.db import models

from backend.mixins.models import CreationDeletionMixin


class Organization(models.Model):
    id = models.UUIDField(primary_key=True, default=uuid4, editable=False)
    name = models.CharField(max_length=255, unique=True)
    tagline = models.CharField(max_length=255, blank=True)
    org_icon = models.OneToOneField(
        "content.Image", on_delete=models.CASCADE, null=True, blank=True
    )
    about_images = models.ManyToManyField(
        "content.Image", related_name="about_images", blank=True
    )
    created_by = models.ForeignKey(
        "authentication.UserModel",
        related_name="created_orgs",
        on_delete=models.CASCADE,
    )
    description = models.TextField(max_length=500)
    social_accounts = ArrayField(
        models.CharField(max_length=255), default=list, blank=True
    )
    high_risk = models.BooleanField(default=False)
    status = models.ForeignKey("StatusType", on_delete=models.CASCADE, default=1)
    status_updated = models.DateTimeField(auto_now=True, null=True)
    acceptance_date = models.DateTimeField()
    deletion_date = models.DateTimeField(null=True, blank=True)

    def __str__(self) -> str:
        return self.name


class OrganizationApplicationStatus(models.Model):
    id = models.IntegerField(primary_key=True)
    status_name = models.CharField(max_length=255)

    def __str__(self) -> str:
        return self.status_name


class OrganizationApplication(models.Model):
    id = models.IntegerField(primary_key=True)
    org_id = models.ForeignKey(Organization, on_delete=models.CASCADE)
    status = models.ForeignKey(
        "OrganizationApplicationStatus", on_delete=models.CASCADE
    )
    orgs_in_favor = ArrayField(
        models.IntegerField(null=True, blank=True), default=list, blank=True, null=True
    )
    orgs_against = ArrayField(
        models.IntegerField(null=True, blank=True), default=list, blank=True, null=True
    )
    creation_date = models.DateTimeField(auto_now_add=True)
    status_updated = models.DateTimeField(auto_now=True)
    status = models.ForeignKey("StatusType", on_delete=models.CASCADE, default=1)

    def __str__(self) -> str:
        return f"{self.creation_date}"


class OrganizationEvent(models.Model):
    org_id = models.ForeignKey(Organization, on_delete=models.CASCADE)
    event_id = models.ForeignKey("events.Event", on_delete=models.CASCADE)

    def __str__(self) -> str:
        return f"{self.id}"


class OrganizationMember(models.Model):
    org_id = models.ForeignKey(Organization, on_delete=models.CASCADE)
    user_id = models.ForeignKey("authentication.UserModel", on_delete=models.CASCADE)
    is_owner = models.BooleanField(default=False)
    is_admin = models.BooleanField(default=False)
    is_comms = models.BooleanField(default=False)

    def __str__(self) -> str:
        return f"{self.id}"


class OrganizationResource(models.Model):
    org_id = models.ForeignKey(Organization, on_delete=models.CASCADE)
    resource_id = models.ForeignKey("content.Resource", on_delete=models.CASCADE)

    def __str__(self) -> str:
        return f"{self.id}"


class Group(CreationDeletionMixin):
    id = models.UUIDField(primary_key=True, default=uuid4, editable=False)
    org_id = models.ForeignKey(Organization, on_delete=models.CASCADE)
    name = models.CharField(max_length=255)
    tagline = models.CharField(max_length=255, blank=True)
<<<<<<< HEAD
    description = models.TextField(max_length=500)
    social_accounts = ArrayField(
        models.CharField(max_length=255), default=list, blank=True
    )
    created_by = models.ForeignKey("authentication.UserModel", on_delete=models.CASCADE)
    category = models.CharField(max_length=255)
    total_flags = models.IntegerField(default=0)
=======
>>>>>>> bdf91178
    group_icon = models.OneToOneField(
        "content.Image", on_delete=models.CASCADE, null=True, blank=True
    )
    about_images = models.ManyToManyField(
        "content.Image", related_name="about_img", blank=True
    )
    created_by = models.ForeignKey("authentication.User", on_delete=models.CASCADE)
    description = models.TextField(max_length=500)
    social_accounts = ArrayField(
        models.CharField(max_length=255), default=list, blank=True
    )
    category = models.CharField(max_length=255)

    def __str__(self) -> str:
        return self.name


class OrganizationTask(models.Model):
    org_id = models.ForeignKey(Organization, on_delete=models.CASCADE)
    task_id = models.ForeignKey("content.Task", on_delete=models.CASCADE)
    group_id = models.ForeignKey(
        "Group", on_delete=models.CASCADE, null=True, blank=True
    )

    def __str__(self) -> str:
        return f"{self.id}"


class OrganizationTopic(models.Model):
    org_id = models.ForeignKey(Organization, on_delete=models.CASCADE)
    topic_id = models.ForeignKey("content.Topic", on_delete=models.CASCADE)

    def __str__(self) -> str:
        return f"{self.id}"


class GroupEvent(models.Model):
    group_id = models.ForeignKey(Group, on_delete=models.CASCADE)
    event_id = models.ForeignKey("events.Event", on_delete=models.CASCADE)

    def __str__(self) -> str:
        return f"{self.id}"


class GroupMember(models.Model):
    group_id = models.ForeignKey(Group, on_delete=models.CASCADE)
    user_id = models.ForeignKey("authentication.UserModel", on_delete=models.CASCADE)
    is_owner = models.BooleanField(default=False)
    is_admin = models.BooleanField(default=False)
    is_comms = models.BooleanField(default=False)

    def __str__(self) -> str:
        return f"{self.id}"


class GroupResource(models.Model):
    group_id = models.ForeignKey(Group, on_delete=models.CASCADE)
    resource_id = models.ForeignKey("content.Resource", on_delete=models.CASCADE)

    def __str__(self) -> str:
        return f"{self.id}"


class GroupTopic(models.Model):
    group_id = models.ForeignKey(Group, on_delete=models.CASCADE)
    topic_id = models.ForeignKey("content.Topic", on_delete=models.CASCADE)

    def __str__(self) -> str:
        return f"{self.id}"


class Status(models.Model):
    status_type = models.ForeignKey("StatusType", on_delete=models.CASCADE)
    org_id = models.ForeignKey(
        Organization, on_delete=models.CASCADE, related_name="org_status"
    )
    user_id = models.ForeignKey("authentication.User", on_delete=models.CASCADE)

    def __str__(self) -> str:
        return f"{self.org_id.name} - {self.status_type.name}"


class StatusType(models.Model):
    name = models.CharField(max_length=255)

    def __str__(self) -> str:
        return self.name<|MERGE_RESOLUTION|>--- conflicted
+++ resolved
@@ -115,16 +115,6 @@
     org_id = models.ForeignKey(Organization, on_delete=models.CASCADE)
     name = models.CharField(max_length=255)
     tagline = models.CharField(max_length=255, blank=True)
-<<<<<<< HEAD
-    description = models.TextField(max_length=500)
-    social_accounts = ArrayField(
-        models.CharField(max_length=255), default=list, blank=True
-    )
-    created_by = models.ForeignKey("authentication.UserModel", on_delete=models.CASCADE)
-    category = models.CharField(max_length=255)
-    total_flags = models.IntegerField(default=0)
-=======
->>>>>>> bdf91178
     group_icon = models.OneToOneField(
         "content.Image", on_delete=models.CASCADE, null=True, blank=True
     )
