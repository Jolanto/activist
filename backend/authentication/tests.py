import pytest
from .factories import (
    SupportEntityTypeFactory,
    SupportFactory,
    UserFactory,
    UserResourceFactory,
    UserTaskFactory,
    UserTopicFactory,
)
from .models import UserModel

from django.test import Client
from faker import Faker

from .models import UserModel
from django.test import Client


@pytest.mark.django_db
def test_str_methods() -> None:
    support_entity_type = SupportEntityTypeFactory.build()
    support = SupportFactory.build()
    user = UserFactory.build()
    user_resource = UserResourceFactory.build()
    user_task = UserTaskFactory.build()
    user_topic = UserTopicFactory.build()

    assert str(support_entity_type) == support_entity_type.name
    assert str(support) == str(support.id)
    assert str(user) == user.username
    assert str(user_resource) == str(user_resource.id)
    assert str(user_task) == str(user_task.id)
    assert str(user_topic) == str(user_topic.id)


@pytest.mark.django_db
<<<<<<< HEAD
def test_signup(client: Client) -> None:
    """Test the signup function.

    Scenarios:

    1. Password strength fails
    2. Password confirmation fails
    3. User is created successfully
       - Check response status code
       - Check if user exists in the DB
       - Check if user password is hashed
         (simple check if the password in the DB is the same as the raw password)
    4. User already exists / Username already exists
    5. Different User with the same email already exists

    """
    # Setup
    fake = Faker()
    username = fake.name()
    second_username = fake.name()
    email = fake.email()
    strong_password = fake.password(
        length=12, special_chars=True, digits=True, upper_case=True
    )
    wrong_password_confirmed = fake.password(
        length=12, special_chars=True, digits=True, upper_case=True
    )
    weak_password = fake.password(
        length=8, special_chars=False, digits=False, upper_case=False
    )

    # 1. Password strength fails
    response = client.post(
        path="/v1/auth/signup/",
        data={
            "username": username,
            "password": weak_password,
            "password_confirmed": weak_password,
            "email": email,
        },
    )

    assert response.status_code == 400
    assert not UserModel.objects.filter(username=username).exists()

    # 2. Password confirmation fails
    response = client.post(
        path="/v1/auth/signup/",
        data={
            "username": username,
            "password": strong_password,
            "password_confirmed": wrong_password_confirmed,
            "email": email,
        },
    )

    assert response.status_code == 400
    assert not UserModel.objects.filter(username=username).exists()

    # 3. User is created successfully
    response = client.post(
        path="/v1/auth/signup/",
        data={
            "username": username,
            "password": strong_password,
            "password_confirmed": strong_password,
            "email": email,
        },
    )

    assert response.status_code == 201
    assert UserModel.objects.filter(username=username).exists()
    assert UserModel.objects.get(username=username).password != strong_password

    # 4. User already exists
    response = client.post(
        path="/v1/auth/signup/",
        data={
            "username": username,
            "password": strong_password,
            "password_confirmed": strong_password,
            "email": email,
        },
    )

    assert response.status_code == 400
    assert UserModel.objects.filter(username=username).count() == 1

    # 5. Different User with the same email already exists
    response = client.post(
        path="/v1/auth/signup/",
        data={
            "username": second_username,
            "password": strong_password,
            "password_confirmed": strong_password,
            "email": email,
        },
    )
    assert response.status_code == 400
    assert not UserModel.objects.filter(username=second_username).exists()
=======
def test_login(client: Client) -> None:
    """Test login view.

    Scenarios:
    1. User is logged in successfully
    2. User exists but password is incorrect
    3. User does not exists and tries to login
    """
    # Setup
    plaintext_password = "Activist@123!?"
    user = UserFactory(plaintext_password=plaintext_password)

    # 1. User is logged in successfully
    response = client.post(
        path="/v1/auth/login/",
        data={"email": user.email, "password": plaintext_password},
    )
    assert response.status_code == 200

    # 2. User exists but password is incorrect
    response = client.post(
        path="/v1/auth/login/",
        data={"email": user.email, "password": "Strong_But_Incorrect?!123"},
    )
    assert response.status_code == 400

    # 2. User does not exists and tries to login
    response = client.post(
        path="/v1/auth/login/",
        data={"email": "unknown_user@example.com", "password": "Password@123!?"},
    )
    assert response.status_code == 400
>>>>>>> 9a6b2ffd
<|MERGE_RESOLUTION|>--- conflicted
+++ resolved
@@ -34,7 +34,6 @@
 
 
 @pytest.mark.django_db
-<<<<<<< HEAD
 def test_signup(client: Client) -> None:
     """Test the signup function.
 
@@ -135,7 +134,8 @@
     )
     assert response.status_code == 400
     assert not UserModel.objects.filter(username=second_username).exists()
-=======
+
+    
 def test_login(client: Client) -> None:
     """Test login view.
 
@@ -168,4 +168,3 @@
         data={"email": "unknown_user@example.com", "password": "Password@123!?"},
     )
     assert response.status_code == 400
->>>>>>> 9a6b2ffd
