# SPDX-License-Identifier: AGPL-3.0-or-later
"""
Serializers for the authentication app.
"""

import re
from typing import Any, Dict, Union

from django.contrib.auth import authenticate, get_user_model
from django.utils.translation import gettext as _
from rest_framework import serializers
from rest_framework.authtoken.models import Token

from authentication.models import UserModel

USER = get_user_model()


# MARK: Delete


class DeleteUserResponseSerializer(serializers.Serializer[UserModel]):
    """
    Serializer for the response message when a user is deleted.
    """

    message = serializers.CharField(max_length=200)


<<<<<<< HEAD
class SignupSerializer(serializers.ModelSerializer[UserModel]):
    """
    Serializer for user registration (signup).
    """

=======
# MARK: Sign Up


class SignUpSerializer(serializers.ModelSerializer[UserModel]):
>>>>>>> 57fcf93d
    password_confirmed = serializers.CharField(write_only=True)

    class Meta:
        """Meta settings for the serializer."""

        model = USER
        fields = ("username", "password", "password_confirmed", "email")
        extra_kwargs = {"password": {"write_only": True}, "email": {"required": False}}

    def validate(self, data: Dict[str, Union[str, Any]]) -> Dict[str, Union[str, Any]]:
        """
        Validate that the password is strong enough and that the two password fields match.

        Password must be at least 12 characters long and contain at least one special character.

        Parameters
        ----------
        data : Dict[str, Union[str, Any]]
            Data to validate.

        Returns
        -------
        Dict[str, Union[str, Any]]
            Returns the validated data.
        """
        pattern = r"^(?=.*[a-z])(?=.*[A-Z])(?=.*[!@#$%^&*()_+{}\[\]:;<>,.?~\\-]).{12,}$"

        if not re.match(pattern, data["password"]):
            raise serializers.ValidationError(
                _(
                    "The field password must be at least 12 characters long and contain at least one special character."
                ),
                code="invalid_password",
            )

        if data["password"] != data["password_confirmed"]:
            raise serializers.ValidationError(
                _("The passwords did not match. Please try again."),
                code="invalid_password_confirmation",
            )

        return data

    def create(self, validated_data: Dict[str, Union[str, Any]]) -> UserModel:
        """
        Create a new user with the provided validated data.

        Removes `password_confirmed` before creating the user.

        Parameters
        ----------
        validated_data : Dict[str, Union[str, Any]]
            Data to validate.

        Returns
        -------
        UserModel
            The created user.
        """
        validated_data.pop("password_confirmed")

        user: UserModel = UserModel.objects.create_user(**validated_data)
        user.save()

        return user


<<<<<<< HEAD
class LoginSerializer(serializers.Serializer[UserModel]):
    """
    Serializer for user login.

    Validates the credentials (username/email and password) and returns the authenticated user
    along with a token.
    """

=======
# MARK: Sign In


class SignInSerializer(serializers.Serializer[UserModel]):
>>>>>>> 57fcf93d
    email = serializers.EmailField(required=False)
    username = serializers.CharField(required=False)
    password = serializers.CharField(write_only=True)

    def validate(self, data: Dict[str, Union[str, Any]]) -> Dict[str, Union[str, Any]]:
        """
        Validate the login credentials.

        If no email is provided, the login will attempt to use the username.
        If a user is found and authenticated, a token is generated.

        Parameters
        ----------
        data : Dict[str, Union[str, Any]]
            Data to validate.

        Returns
        -------
        Dict[str, Union[str, Any]]
            Returns the validated data.
        """

        if not data.get("email"):
            user = UserModel.objects.filter(username=data.get("username")).first()
        else:
            user = UserModel.objects.filter(email=data.get("email")).first()

        if user is None:
            raise serializers.ValidationError(
                ("Invalid credentials. Please try again."),
                code="invalid_credentials",
            )

        authenticated_user: UserModel = authenticate(
            username=user,
            password=data.get("password"),
        )  # type: ignore

        if authenticated_user is None:
            raise serializers.ValidationError(
                ("Invalid credentials. Please try again."),
                code="invalid_credentials",
            )

        if authenticated_user.email != "" and authenticated_user.is_confirmed is False:
            raise serializers.ValidationError(
                ("Please confirm your email address."),
                code="email_not_confirmed",
            )

        data["user"] = authenticated_user

        token, _ = Token.objects.get_or_create(user=user)
        data["token"] = token.key
        data["user"] = user

        return data


# MARK: Password


class PasswordResetSerializer(serializers.Serializer[UserModel]):
    """
    Serializer for password reset.

    Either an email or a verification code can be provided to reset the password.
    If the verification code is valid, the password can be reset.
    """

    email = serializers.EmailField(required=False)
    password = serializers.CharField(write_only=True)
    code = serializers.UUIDField(required=False)

    def validate(self, data: Dict[str, Union[str, Any]]) -> UserModel:
        """
        Validate the email or verification code provided for password reset.

        If the code is provided, it checks for a matching code. If only the email is provided,
        it checks if the email exists in the system.

        Parameters
        ----------
        data : Dict[str, Union[str, Any]]
            Data to validate.

        Returns
        -------
        UserModel
            Returns the validated data.
        """
        if data.get("code") is not None:
            user = UserModel.objects.filter(verification_code=data.get("code")).first()
        else:
            user = UserModel.objects.filter(email=data.get("email")).first()

        if user is None:
            raise serializers.ValidationError(
                _("Invalid email address. Please try again."),
                code="invalid_email",
            )

        return user<|MERGE_RESOLUTION|>--- conflicted
+++ resolved
@@ -16,54 +16,19 @@
 USER = get_user_model()
 
 
-# MARK: Delete
-
-
 class DeleteUserResponseSerializer(serializers.Serializer[UserModel]):
-    """
-    Serializer for the response message when a user is deleted.
-    """
-
     message = serializers.CharField(max_length=200)
 
 
-<<<<<<< HEAD
 class SignupSerializer(serializers.ModelSerializer[UserModel]):
-    """
-    Serializer for user registration (signup).
-    """
-
-=======
-# MARK: Sign Up
-
-
-class SignUpSerializer(serializers.ModelSerializer[UserModel]):
->>>>>>> 57fcf93d
     password_confirmed = serializers.CharField(write_only=True)
 
     class Meta:
-        """Meta settings for the serializer."""
-
         model = USER
         fields = ("username", "password", "password_confirmed", "email")
         extra_kwargs = {"password": {"write_only": True}, "email": {"required": False}}
 
     def validate(self, data: Dict[str, Union[str, Any]]) -> Dict[str, Union[str, Any]]:
-        """
-        Validate that the password is strong enough and that the two password fields match.
-
-        Password must be at least 12 characters long and contain at least one special character.
-
-        Parameters
-        ----------
-        data : Dict[str, Union[str, Any]]
-            Data to validate.
-
-        Returns
-        -------
-        Dict[str, Union[str, Any]]
-            Returns the validated data.
-        """
         pattern = r"^(?=.*[a-z])(?=.*[A-Z])(?=.*[!@#$%^&*()_+{}\[\]:;<>,.?~\\-]).{12,}$"
 
         if not re.match(pattern, data["password"]):
@@ -83,21 +48,6 @@
         return data
 
     def create(self, validated_data: Dict[str, Union[str, Any]]) -> UserModel:
-        """
-        Create a new user with the provided validated data.
-
-        Removes `password_confirmed` before creating the user.
-
-        Parameters
-        ----------
-        validated_data : Dict[str, Union[str, Any]]
-            Data to validate.
-
-        Returns
-        -------
-        UserModel
-            The created user.
-        """
         validated_data.pop("password_confirmed")
 
         user: UserModel = UserModel.objects.create_user(**validated_data)
@@ -106,43 +56,12 @@
         return user
 
 
-<<<<<<< HEAD
 class LoginSerializer(serializers.Serializer[UserModel]):
-    """
-    Serializer for user login.
-
-    Validates the credentials (username/email and password) and returns the authenticated user
-    along with a token.
-    """
-
-=======
-# MARK: Sign In
-
-
-class SignInSerializer(serializers.Serializer[UserModel]):
->>>>>>> 57fcf93d
     email = serializers.EmailField(required=False)
     username = serializers.CharField(required=False)
     password = serializers.CharField(write_only=True)
 
     def validate(self, data: Dict[str, Union[str, Any]]) -> Dict[str, Union[str, Any]]:
-        """
-        Validate the login credentials.
-
-        If no email is provided, the login will attempt to use the username.
-        If a user is found and authenticated, a token is generated.
-
-        Parameters
-        ----------
-        data : Dict[str, Union[str, Any]]
-            Data to validate.
-
-        Returns
-        -------
-        Dict[str, Union[str, Any]]
-            Returns the validated data.
-        """
-
         if not data.get("email"):
             user = UserModel.objects.filter(username=data.get("username")).first()
         else:
@@ -180,38 +99,12 @@
         return data
 
 
-# MARK: Password
-
-
 class PasswordResetSerializer(serializers.Serializer[UserModel]):
-    """
-    Serializer for password reset.
-
-    Either an email or a verification code can be provided to reset the password.
-    If the verification code is valid, the password can be reset.
-    """
-
     email = serializers.EmailField(required=False)
     password = serializers.CharField(write_only=True)
     code = serializers.UUIDField(required=False)
 
     def validate(self, data: Dict[str, Union[str, Any]]) -> UserModel:
-        """
-        Validate the email or verification code provided for password reset.
-
-        If the code is provided, it checks for a matching code. If only the email is provided,
-        it checks if the email exists in the system.
-
-        Parameters
-        ----------
-        data : Dict[str, Union[str, Any]]
-            Data to validate.
-
-        Returns
-        -------
-        UserModel
-            Returns the validated data.
-        """
         if data.get("code") is not None:
             user = UserModel.objects.filter(verification_code=data.get("code")).first()
         else:
