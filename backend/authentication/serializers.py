"""
Serializers for the authentication app.
"""

import re
from typing import Any, Dict, Union

from django.contrib.auth import authenticate, get_user_model
from django.utils.translation import gettext as _
from rest_framework import serializers
from rest_framework.authtoken.models import Token

from utils.utils import (
    validate_creation_and_deletion_dates,
)

from .models import (
    Support,
    SupportEntityType,
    UserModel,
    UserResource,
    UserTask,
    UserTopic,
)

USER = get_user_model()


class SupportEntityTypeSerializer(serializers.ModelSerializer[SupportEntityType]):
    class Meta:
        model = SupportEntityType
        fields = "__all__"

    def validate(self, data: Dict[str, Union[str, Any]]) -> Dict[str, Union[str, Any]]:
        if len(data["name"]) < 3:
            raise serializers.ValidationError(
                _("The field name must be at least 3 characters long."),
                code="invalid_name",
            )
        return data


class SupportSerializer(serializers.ModelSerializer[Support]):
    class Meta:
        model = Support
        fields = "__all__"

    def validate(self, data: Dict[str, Union[str, int]]) -> Dict[str, Union[str, int]]:
        if data["supporter_entity"] == data["supported_entity"]:
            raise serializers.ValidationError(
                _(
                    "The fields supporter_entity and supported_entity cannot have the same value."
                ),
                code="invalid_entities_relation",
            )

        return data


class UserSerializer(serializers.ModelSerializer[UserModel]):
    class Meta:
        model = UserModel
        fields = "__all__"

    def validate(self, data: Dict[str, Union[str, Any]]) -> Dict[str, Union[str, Any]]:
        pattern = r"^(?=.*[a-z])(?=.*[A-Z])(?=.*[!@#$%^&*()_+{}\[\]:;<>,.?~\\-]).{12,}$"

        if not re.match(pattern, data["password"]):
            raise serializers.ValidationError(
                _(
                    "The field password must be at least 12 characters long and contain at least one special character, one uppercase letter and one lowercase letter, and numbers."
                ),
                code="invalid_password",
            )

        if "creation_date" in data:
            validate_creation_and_deletion_dates(data)

        return data


class UserResourceSerializer(serializers.ModelSerializer[UserResource]):
    class Meta:
        model = UserResource
        fields = "__all__"


class UserTaskSerializer(serializers.ModelSerializer[UserTask]):
    class Meta:
        model = UserTask
        fields = "__all__"


class UserTopicSerializer(serializers.ModelSerializer[UserTopic]):
    class Meta:
        model = UserTopic
        fields = "__all__"


class SignupSerializer(serializers.ModelSerializer[UserModel]):
    password_confirmed = serializers.CharField(write_only=True)

    class Meta:
        model = USER
        fields = ("username", "password", "password_confirmed", "email")
        extra_kwargs = {"password": {"write_only": True}, "email": {"required": False}}

    def validate(self, data: Dict[str, Union[str, Any]]) -> Dict[str, Union[str, Any]]:
        pattern = r"^(?=.*[a-z])(?=.*[A-Z])(?=.*[!@#$%^&*()_+{}\[\]:;<>,.?~\\-]).{12,}$"

        if not re.match(pattern, data["password"]):
            raise serializers.ValidationError(
                _(
                    "The field password must be at least 12 characters long and contain at least one special character."
                ),
                code="invalid_password",
            )

        if data["password"] != data["password_confirmed"]:
            raise serializers.ValidationError(
                _("The passwords did not match. Please try again."),
                code="invalid_password_confirmation",
            )

        return data

    def create(self, validated_data: Dict[str, Union[str, Any]]) -> UserModel:
        validated_data.pop("password_confirmed")

        user: UserModel = UserModel.objects.create_user(**validated_data)
        user.save()

        return user


class LoginSerializer(serializers.Serializer[UserModel]):
    email = serializers.EmailField(required=False)
    username = serializers.CharField(required=False)
    password = serializers.CharField(write_only=True)

    def validate(self, data: Dict[str, Union[str, Any]]) -> Dict[str, Union[str, Any]]:
        if not data.get("email"):
            user = UserModel.objects.filter(username=data.get("username")).first()
        else:
            user = UserModel.objects.filter(email=data.get("email")).first()

        if user is None:
            raise serializers.ValidationError(
                ("Invalid credentials. Please try again."),
                code="invalid_credentials",
            )

        authenticated_user: UserModel = authenticate(
            username=user,
            password=data.get("password"),
        )  # type: ignore

        if authenticated_user is None:
            raise serializers.ValidationError(
                ("Invalid credentials. Please try again."),
                code="invalid_credentials",
            )

<<<<<<< HEAD
        if authenticated_user.email != "" and authenticated_user.is_confirmed is False:
            raise serializers.ValidationError(
                _("Please confirm your email address."),
                code="email_not_confirmed",
            )

        data["user"] = authenticated_user
        return data


class PasswordResetSerializer(serializers.Serializer[UserModel]):
    email = serializers.EmailField()
    password = serializers.CharField(write_only=True)

    def validate(self, data: Dict[str, Union[str, Any]]) -> UserModel:
        user = UserModel.objects.filter(email=data.get("email")).first()

        if user is None:
            raise serializers.ValidationError(
                _("Invalid email address. Please try again."),
                code="invalid_email",
            )

        return user
=======
        token, _ = Token.objects.get_or_create(user=user)
        data["token"] = token.key
        data["user"] = user
        return data
>>>>>>> 567ba994
<|MERGE_RESOLUTION|>--- conflicted
+++ resolved
@@ -161,14 +161,18 @@
                 code="invalid_credentials",
             )
 
-<<<<<<< HEAD
         if authenticated_user.email != "" and authenticated_user.is_confirmed is False:
             raise serializers.ValidationError(
-                _("Please confirm your email address."),
+                ("Please confirm your email address."),
                 code="email_not_confirmed",
             )
 
         data["user"] = authenticated_user
+
+        token, _ = Token.objects.get_or_create(user=user)
+        data["token"] = token.key
+        data["user"] = user
+
         return data
 
 
@@ -185,10 +189,4 @@
                 code="invalid_email",
             )
 
-        return user
-=======
-        token, _ = Token.objects.get_or_create(user=user)
-        data["token"] = token.key
-        data["user"] = user
-        return data
->>>>>>> 567ba994
+        return user