"""
Authentication Models

This file contains models for the authentication app.

Contents:
    - SupportEntityType
    - Support
    - UserModel
    - UserResource
    - UserTask
    - UserTopic
"""

from typing import Any
from uuid import uuid4

from django.contrib.auth.models import (
    AbstractUser,
    BaseUserManager,
    PermissionsMixin,
    User,
)
from django.contrib.postgres.fields import ArrayField
from django.db import models

from backend.mixins.models import CreationDeletionMixin


class SupportEntityType(models.Model):
    id = models.IntegerField(primary_key=True)
    name = models.CharField(max_length=255)

    def __str__(self) -> str:
        return self.name


class Support(models.Model):
    supporter_type = models.ForeignKey(
        "SupportEntityType", on_delete=models.CASCADE, related_name="supporter"
    )
    supporter_entity = models.ForeignKey(
        "entities.Organization", on_delete=models.CASCADE, related_name="supporter"
    )
    supported_type = models.ForeignKey(
        "SupportEntityType", on_delete=models.CASCADE, related_name="supported"
    )
    supported_entity = models.ForeignKey(
        "entities.Organization", on_delete=models.CASCADE, related_name="supported"
    )

    def __str__(self) -> str:
        return f"{self.id}"


class CustomAccountManager(BaseUserManager[User]):
    def create_superuser(
        self,
        email: str,
        username: str,
        password: str,
        **other_fields: bool,
    ) -> Any:
        other_fields.setdefault("is_staff", True)
        other_fields.setdefault("is_superuser", True)
        other_fields.setdefault("is_active", True)

        if other_fields.get("is_staff") is not True:
            raise ValueError("Superuser must be assigned to is_staff=True.")
        if other_fields.get("is_superuser") is not True:
            raise ValueError("Superuser must be assigned to is_superuser=True.")

        return self.create_user(email, username, password, **other_fields)

    def create_user(
        self,
        email: str,
        username: str,
        password: str,
        **other_fields: bool,
    ) -> Any:
        if not email:
            raise ValueError(("You must provide an email address"))

        email = self.normalize_email(email)
        user: User = self.model(email=email, username=username, **other_fields)
        user.set_password(password)
        user.save()
        return user


class UserModel(AbstractUser, PermissionsMixin, CreationDeletionMixin):
    id = models.UUIDField(primary_key=True, default=uuid4, editable=False)
<<<<<<< HEAD
    username = models.CharField(max_length=255, unique=True)
    name = models.CharField(max_length=255, blank=True)
=======
    user_name = models.CharField(max_length=255)
    name = models.CharField(max_length=255, blank=True, null=True)
>>>>>>> bdf91178
    password = models.CharField(max_length=255)
    description = models.TextField(max_length=500)
    verified = models.BooleanField(default=False)
    verification_method = models.CharField(max_length=30, blank=True)
    verification_partner = models.ForeignKey(
        "UserModel", on_delete=models.SET_NULL, null=True
    )
    user_icon = models.ForeignKey("content.Image", on_delete=models.SET_NULL, null=True)
    social_accounts = ArrayField(
        models.CharField(max_length=255), blank=True, null=True
    )
    private = models.BooleanField(default=False)
    high_risk = models.BooleanField(default=False)

    objects = CustomAccountManager()  # type: ignore

    USERNAME_FIELD = "username"
    REQUIRED_FIELDS = ["email"]

    def __str__(self) -> str:
        return self.name


class UserResource(models.Model):
    user_id = models.ForeignKey(UserModel, on_delete=models.CASCADE)
    resource_id = models.ForeignKey("content.Resource", on_delete=models.CASCADE)

    def __str__(self) -> str:
        return f"{self.id}"


class UserTask(models.Model):
    user_id = models.ForeignKey(UserModel, on_delete=models.CASCADE)
    task_id = models.ForeignKey("content.Task", on_delete=models.CASCADE)

    def __str__(self) -> str:
        return f"{self.id}"


class UserTopic(models.Model):
    user_id = models.ForeignKey(UserModel, on_delete=models.CASCADE)
    topic_id = models.ForeignKey("content.Topic", on_delete=models.CASCADE)

    def __str__(self) -> str:
        return f"{self.id}"<|MERGE_RESOLUTION|>--- conflicted
+++ resolved
@@ -91,13 +91,8 @@
 
 class UserModel(AbstractUser, PermissionsMixin, CreationDeletionMixin):
     id = models.UUIDField(primary_key=True, default=uuid4, editable=False)
-<<<<<<< HEAD
     username = models.CharField(max_length=255, unique=True)
     name = models.CharField(max_length=255, blank=True)
-=======
-    user_name = models.CharField(max_length=255)
-    name = models.CharField(max_length=255, blank=True, null=True)
->>>>>>> bdf91178
     password = models.CharField(max_length=255)
     description = models.TextField(max_length=500)
     verified = models.BooleanField(default=False)
