# SPDX-License-Identifier: AGPL-3.0-or-later
# mypy: disable-error-code="override"
"""
API views for group management.
"""

import json
from typing import List, Tuple, Type, cast
from uuid import UUID

from django.db import transaction
from django.db.utils import IntegrityError, OperationalError
from drf_spectacular.utils import OpenApiResponse, extend_schema
from rest_framework import status, viewsets
from rest_framework.authentication import TokenAuthentication
from rest_framework.generics import GenericAPIView
from rest_framework.permissions import (
    SAFE_METHODS,
    BasePermission,
    IsAuthenticated,
    IsAuthenticatedOrReadOnly,
)
from rest_framework.request import Request
from rest_framework.response import Response

from communities.groups.models import (
    Group,
    GroupFaq,
    GroupFlag,
    GroupSocialLink,
    GroupText,
)
from communities.groups.serializers import (
    GroupFaqSerializer,
    GroupFlagSerializer,
    GroupPOSTSerializer,
    GroupSerializer,
    GroupSocialLinkSerializer,
    GroupTextSerializer,
)
from content.models import Location
from core.paginator import CustomPagination
from core.permissions import IsAdminStaffCreatorOrReadOnly

# MARK: Group


class GroupAPIView(GenericAPIView[Group]):
    queryset = Group.objects.all().order_by("id")
    serializer_class = GroupSerializer
    pagination_class = CustomPagination
    authentication_classes = (TokenAuthentication,)
    permission_classes: Tuple[Type[BasePermission], ...] = (IsAuthenticatedOrReadOnly,)

    def get_permissions(self) -> List[BasePermission]:
        """
        Instantiates and returns the list of permissions that this view requires.
        """
        if self.request.method in SAFE_METHODS:
            self.permission_classes = (IsAuthenticatedOrReadOnly,)

        else:
            self.permission_classes = (IsAuthenticated,)

        return super().get_permissions()  # type: ignore

    def get_serializer_class(self) -> Type[GroupSerializer | GroupPOSTSerializer]:
        if self.request.method in SAFE_METHODS:
            return GroupSerializer

        return GroupPOSTSerializer

    @extend_schema(
        responses={200: GroupSerializer(many=True)},
    )
    def get(self, request: Request) -> Response:
        queryset = self.filter_queryset(self.get_queryset())
        page = self.paginate_queryset(queryset)

        if page is not None:
            serializer = self.get_serializer(page, many=True)
            return self.get_paginated_response(serializer.data)

        serializer = self.get_serializer(queryset, many=True)
        return Response(serializer.data, status=status.HTTP_200_OK)

    @extend_schema(
        request=GroupPOSTSerializer,
        responses={
            201: GroupPOSTSerializer,
            400: OpenApiResponse(response={"detail": "Failed to create group."}),
        },
    )
    def post(self, request: Request) -> Response:
        serializer_class = self.get_serializer_class()
        serializer = serializer_class(data=request.data)
        serializer.is_valid(raise_exception=True)

        location_dict = serializer.validated_data["location"]
        location = Location.objects.create(**location_dict)

        try:
            serializer.save(created_by=request.user, location=location)

        except (IntegrityError, OperationalError):
            Location.objects.filter(id=location.id).delete()
            return Response(
                {"detail": "Failed to create group."},
                status=status.HTTP_400_BAD_REQUEST,
            )

        return Response(serializer.data, status=status.HTTP_201_CREATED)


class GroupDetailAPIView(GenericAPIView[Group]):
    queryset = Group.objects.all()
    serializer_class = GroupSerializer
    authentication_classes = (TokenAuthentication,)
    permission_classes = (IsAdminStaffCreatorOrReadOnly,)

    @extend_schema(
        responses={
            200: GroupSerializer,
            400: OpenApiResponse(response={"detail": "Group ID is required"}),
            404: OpenApiResponse(response={"detail": "Failed to retrieve the group."}),
        }
    )
    def get(self, request: Request, id: None | UUID = None) -> Response:
        try:
            group = Group.objects.get(id=id)
            self.check_object_permissions(request, group)
        except Group.DoesNotExist:
            return Response(
                {"detail": "Failed to retrieve the group."},
                status=status.HTTP_404_NOT_FOUND,
            )
        serializer = GroupSerializer(group)
        return Response(serializer.data, status=status.HTTP_200_OK)

    @extend_schema(
        responses={
            200: GroupSerializer,
            400: OpenApiResponse(response={"detail": "Group ID is required."}),
            401: OpenApiResponse(
                response={"detail": "You are not authorized to update this group."}
            ),
            403: OpenApiResponse(
                response={"detail": "You are not authorized to perform this action."}
            ),
            404: OpenApiResponse(response={"detail": "Group not found."}),
        }
    )
    def put(self, request: Request, id: str | UUID) -> Response:
        if id is None:
            return Response(
                {"detail": "Group ID is required."},
                status=status.HTTP_400_BAD_REQUEST,
            )

        try:
            group = Group.objects.get(id=id)
            self.check_object_permissions(request, group)
        except Group.DoesNotExist:
            return Response(
                {"detail": "Group not found."}, status=status.HTTP_404_NOT_FOUND
            )

        serializer = self.serializer_class(group, data=request.data, partial=True)
        serializer.is_valid(raise_exception=True)
        serializer.save()

        return Response(serializer.data, status=status.HTTP_200_OK)

    @extend_schema(
        responses={
            200: OpenApiResponse(response={"message": "Group deleted successfully."}),
            400: OpenApiResponse(response={"detail": "Group ID is required."}),
            401: OpenApiResponse(
                response={"detail": "You are not authorized to delete this group."}
            ),
            403: OpenApiResponse(
                response={"detail": "You are not authorized to perform this action."}
            ),
            404: OpenApiResponse(response={"detail": "Group not found."}),
        }
    )
    def delete(self, request: Request, id: None | UUID = None) -> Response:
        if id is None:
            return Response(
                {"detail": "Group ID is required."},
                status=status.HTTP_400_BAD_REQUEST,
            )

        try:
            group = Group.objects.select_related("created_by").get(id=id)
            self.check_object_permissions(request, group)

        except Group.DoesNotExist:
            return Response(
                {"detail": "Group not found."}, status=status.HTTP_404_NOT_FOUND
            )

        group.delete()

        return Response(
            {"message": "Group deleted successfully."}, status=status.HTTP_200_OK
        )


# MARK: Group Flags


class GroupFlagAPIView(viewsets.ModelViewSet[GroupFlag]):
    queryset = GroupFlag.objects.all()
    serializer_class = GroupFlagSerializer
    permission_classes = (IsAuthenticated,)

<<<<<<< HEAD
    @extend_schema(
        responses={200: GroupFlagSerializer(many=True)},
    )
    def get(self, request: Request) -> Response:
        queryset = self.filter_queryset(self.get_queryset())
        page = self.paginate_queryset(queryset)
=======
    def create(self, request: Request) -> Response:
        if request.user.is_authenticated:
            serializer = self.get_serializer(data=request.data)
            serializer.is_valid(raise_exception=True)
            serializer.save()

            return Response(serializer.data, status=status.HTTP_201_CREATED)
>>>>>>> 9d0aa0ca

        if page is not None:
            serializer = self.get_serializer(page, many=True)
            return self.get_paginated_response(serializer.data)

<<<<<<< HEAD
        serializer = self.get_serializer(queryset, many=True)
        return Response(serializer.data, status=status.HTTP_200_OK)
=======
    def list(self, request: Request) -> Response:
        query = self.queryset.filter()
        serializer = self.get_serializer(query, many=True)
>>>>>>> 9d0aa0ca

    @extend_schema(
        responses={
            201: GroupFlagSerializer,
            400: OpenApiResponse(response={"detail": "Failed to create flag."}),
        }
    )
    def post(self, request: Request) -> Response:
        serializer_class = self.get_serializer_class()
        serializer = serializer_class(data=request.data)
        serializer.is_valid(raise_exception=True)

<<<<<<< HEAD
        try:
            serializer.save(created_by=request.user)
=======
    def retrieve(self, request: Request, pk: str | None) -> Response:
        if pk is not None:
            query = self.queryset.filter(id=pk).first()
>>>>>>> 9d0aa0ca

        except (IntegrityError, OperationalError):
            return Response(
                {"detail": "Failed to create flag."}, status=status.HTTP_400_BAD_REQUEST
            )

        return Response(serializer.data, status=status.HTTP_201_CREATED)


class GroupFlagDetailAPIView(viewsets.ModelViewSet[GroupFlag]):
    queryset = GroupFlag.objects.all()
    serializer_class = GroupFlagSerializer
    authentication_classes = (TokenAuthentication,)
    permission_classes = (IsAdminStaffCreatorOrReadOnly,)

    @extend_schema(
        responses={
            200: GroupFlagSerializer,
            404: OpenApiResponse(
                response={"detail": "Failed to retrieve the group flag."}
            ),
        }
    )
    def get(self, request: Request, id: str | UUID) -> Response:
        try:
            flag = GroupFlag.objects.get(id=id)
            self.check_object_permissions(request, flag)
        except GroupFlag.DoesNotExist:
            return Response(
                {"detail": "Failed to retrieve the flag."},
                status=status.HTTP_404_NOT_FOUND,
            )
        serializer = GroupFlagSerializer(flag)
        return Response(serializer.data, status=status.HTTP_200_OK)

<<<<<<< HEAD
    @extend_schema(
        responses={
            204: OpenApiResponse(response={"message": "Flag deleted successfully."}),
            401: OpenApiResponse(
                response={"detail": "You are not authorized to delete this flag."}
            ),
            403: OpenApiResponse(
                response={"detail": "You are not authorized to delete this flag."}
            ),
            404: OpenApiResponse(response={"detail": "Flag not found."}),
        }
    )
    def delete(self, request: Request, id: str | UUID) -> Response:
        try:
            flag = GroupFlag.objects.get(id=id)
            self.check_object_permissions(request, flag)
=======
    def delete(self, request: Request) -> Response:
        item = self.get_object()
        if request.user.is_staff:
            self.perform_destroy(item)
            return Response(status=status.HTTP_204_NO_CONTENT)
>>>>>>> 9d0aa0ca

        except GroupFlag.DoesNotExist:
            return Response(
                {"detail": "Flag not found."}, status=status.HTTP_404_NOT_FOUND
            )

        flag.delete()

        return Response(
            {"message": "Flag deleted successfully."}, status=status.HTTP_204_NO_CONTENT
        )


# MARK: Bridge Tables


class GroupSocialLinkViewSet(viewsets.ModelViewSet[GroupSocialLink]):
    queryset = GroupSocialLink.objects.all()
    serializer_class = GroupSocialLinkSerializer

    def update(self, request: Request, pk: UUID | str) -> Response:
        group = Group.objects.filter(id=pk).first()
        if not group:
            return Response(
                {"detail": "Group not found."}, status=status.HTTP_404_NOT_FOUND
            )

        data = request.data
        if isinstance(data, str):
            try:
                data = json.loads(data)

            except json.JSONDecodeError:
                return Response(
                    {"detail": "Invalid JSON format."},
                    status=status.HTTP_400_BAD_REQUEST,
                )

        if not isinstance(data, list):
            return Response(
                {"detail": "Expected a list of social links."},
                status=status.HTTP_400_BAD_REQUEST,
            )

        try:
            with transaction.atomic():
                GroupSocialLink.objects.filter(group=group).delete()

                social_links: List[GroupSocialLink] = []
                for link_data in data:
                    if isinstance(link_data, dict):
                        if any(k not in link_data for k in ("link", "label")):
                            raise ValueError(
                                "Each social link must have 'link' and 'label'."
                            )

                        social_link = GroupSocialLink.objects.create(
                            group=group,
                            order=link_data.get("order"),
                            link=link_data.get("link"),
                            label=link_data.get("label"),
                        )
                        social_links.append(social_link)
                    else:
                        raise ValueError(
                            "Each item in the social links list must be a dictionary."
                        )

            serializer = self.get_serializer(social_links, many=True)

            return Response(serializer.data, status=status.HTTP_200_OK)

        except ValueError as ve:
            return Response(
                {"detail": f"Invalid data for social links: {str(ve)}."},
                status=status.HTTP_400_BAD_REQUEST,
            )
        except Exception as e:
            return Response(
                {"detail": f"Failed to update social links: {str(e)}."},
                status=status.HTTP_400_BAD_REQUEST,
            )


class GroupFaqViewSet(viewsets.ModelViewSet[GroupFaq]):
    queryset = GroupFaq.objects.all()
    serializer_class = GroupFaqSerializer

    def update(self, request: Request, pk: UUID | str) -> Response:
        group = Group.objects.filter(id=pk).first()
        if not group:
            return Response(
                {"detail": "Group not found."}, status=status.HTTP_404_NOT_FOUND
            )

        data = request.data
        if isinstance(data, str):
            data = json.loads(data)

        try:
            # Use transaction.atomic() to ensure nothing is saved if an error occurs.
            with transaction.atomic():
                faq_id = cast(UUID | str, data.get("id"))
                faq = GroupFaq.objects.filter(id=faq_id).first()
                if not faq:
                    return Response(
                        {"detail": "FAQ not found."}, status=status.HTTP_404_NOT_FOUND
                    )

                faq.question = data.get("question", faq.question)
                faq.answer = data.get("answer", faq.answer)
                faq.save()

            return Response(
                {"message": "FAQ updated successfully."}, status=status.HTTP_200_OK
            )

        except Exception as e:
            return Response(
                {"detail": f"Failed to update faqs: {str(e)}."},
                status=status.HTTP_400_BAD_REQUEST,
            )


class GroupTextViewSet(viewsets.ModelViewSet[GroupText]):
    queryset = GroupText.objects.all()
    serializer_class = GroupTextSerializer<|MERGE_RESOLUTION|>--- conflicted
+++ resolved
@@ -215,35 +215,20 @@
     serializer_class = GroupFlagSerializer
     permission_classes = (IsAuthenticated,)
 
-<<<<<<< HEAD
     @extend_schema(
         responses={200: GroupFlagSerializer(many=True)},
     )
     def get(self, request: Request) -> Response:
         queryset = self.filter_queryset(self.get_queryset())
         page = self.paginate_queryset(queryset)
-=======
-    def create(self, request: Request) -> Response:
-        if request.user.is_authenticated:
-            serializer = self.get_serializer(data=request.data)
-            serializer.is_valid(raise_exception=True)
-            serializer.save()
-
-            return Response(serializer.data, status=status.HTTP_201_CREATED)
->>>>>>> 9d0aa0ca
 
         if page is not None:
             serializer = self.get_serializer(page, many=True)
             return self.get_paginated_response(serializer.data)
 
-<<<<<<< HEAD
         serializer = self.get_serializer(queryset, many=True)
         return Response(serializer.data, status=status.HTTP_200_OK)
-=======
-    def list(self, request: Request) -> Response:
-        query = self.queryset.filter()
-        serializer = self.get_serializer(query, many=True)
->>>>>>> 9d0aa0ca
+
 
     @extend_schema(
         responses={
@@ -256,14 +241,8 @@
         serializer = serializer_class(data=request.data)
         serializer.is_valid(raise_exception=True)
 
-<<<<<<< HEAD
         try:
             serializer.save(created_by=request.user)
-=======
-    def retrieve(self, request: Request, pk: str | None) -> Response:
-        if pk is not None:
-            query = self.queryset.filter(id=pk).first()
->>>>>>> 9d0aa0ca
 
         except (IntegrityError, OperationalError):
             return Response(
@@ -299,7 +278,6 @@
         serializer = GroupFlagSerializer(flag)
         return Response(serializer.data, status=status.HTTP_200_OK)
 
-<<<<<<< HEAD
     @extend_schema(
         responses={
             204: OpenApiResponse(response={"message": "Flag deleted successfully."}),
@@ -316,13 +294,7 @@
         try:
             flag = GroupFlag.objects.get(id=id)
             self.check_object_permissions(request, flag)
-=======
-    def delete(self, request: Request) -> Response:
-        item = self.get_object()
-        if request.user.is_staff:
-            self.perform_destroy(item)
-            return Response(status=status.HTTP_204_NO_CONTENT)
->>>>>>> 9d0aa0ca
+
 
         except GroupFlag.DoesNotExist:
             return Response(
