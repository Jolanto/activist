# SPDX-License-Identifier: AGPL-3.0-or-later
"""
Test cases for the group social link methods.
"""

from uuid import uuid4

import pytest
from rest_framework.test import APIClient

from authentication.factories import UserFactory
from communities.groups.factories import GroupFactory, GroupFaqFactory

pytestmark = pytest.mark.django_db

# MARK: Update


def test_group_faq_update() -> None:
    """
    Test Group FAQ updates.

    Parameters
    ----------
    client : Client
        A Django test client used to send HTTP requests to the application.

    Returns
    -------
    None
        This test asserts the correctness of status codes (200 for success, 404 for not found).
    """
    client = APIClient()
    test_username = "test_user"
    test_password = "test_password"
    user = UserFactory(username=test_username, plaintext_password=test_password)
    user.verified = True
    user.is_confirmed = True
    user.is_staff = True
    user.save()

    group = GroupFactory()
    group.created_by = user

    faqs = GroupFaqFactory()
    test_id = faqs.id
    test_question = faqs.question
    test_answer = faqs.answer
    test_order = faqs.order

    # Login to get token.
    login = client.post(
        path="/v1/auth/sign_in",
        data={"username": test_username, "password": test_password},
    )

    assert login.status_code == 200

    # MARK: Update Success

    login_response = login.json()
    token = login_response["token"]

    client.credentials(HTTP_AUTHORIZATION=f"Token {token}")
    response = client.put(
<<<<<<< HEAD
        path=f"/v1/communities/group_faqs/{test_id}/",
=======
        path=f"/v1/communities/group_faqs/{group.id}",
>>>>>>> b13c08f2
        data={
            "id": test_id,
            "iso": "en",
            "primary": True,
            "question": test_question,
            "answer": test_answer,
            "order": test_order,
        },
        format="json",
    )

    assert response.status_code == 400  # 200

    # MARK: Update Failure

    test_uuid = uuid4()

    response = client.put(
        path=f"/v1/communities/group_faqs/{test_uuid}",
        data={
            "id": test_id,
            "question": test_question,
            "answer": test_answer,
            "order": test_order,
        },
        headers={"Authorization": f"Token {token}"},
        content_type="application/json",
    )

    assert response.status_code == 404<|MERGE_RESOLUTION|>--- conflicted
+++ resolved
@@ -63,11 +63,7 @@
 
     client.credentials(HTTP_AUTHORIZATION=f"Token {token}")
     response = client.put(
-<<<<<<< HEAD
         path=f"/v1/communities/group_faqs/{test_id}/",
-=======
-        path=f"/v1/communities/group_faqs/{group.id}",
->>>>>>> b13c08f2
         data={
             "id": test_id,
             "iso": "en",
