# SPDX-License-Identifier: AGPL-3.0-or-later
from django.urls import include, path
from rest_framework.routers import DefaultRouter

from communities.groups.views import (
    GroupDetailAPIView,
    GroupListAPIView,
    GroupSocialLinkViewSet,
    GroupTextViewSet,
)
from communities.organizations.views import (
    OrganizationAPIView,
    OrganizationDetailAPIView,
    OrganizationImageViewSet,
    OrganizationSocialLinkViewSet,
    OrganizationTextViewSet,
)
from communities.views import StatusViewSet

app_name = "communities"

router = DefaultRouter()

# MARK: Main Tables

<<<<<<< HEAD
router.register(
    prefix=r"organizations", viewset=OrganizationViewSet, basename="organization"
)
=======
router.register(prefix=r"groups", viewset=GroupViewSet, basename="group")
>>>>>>> 3087e6cd
router.register(prefix=r"statuses", viewset=StatusViewSet)

# MARK: Bridge Tables

router.register(
    prefix=r"group_social_links",
    viewset=GroupSocialLinkViewSet,
    basename="group-social-links",
)
router.register(
    prefix=r"group_texts",
    viewset=GroupTextViewSet,
    basename="group-text",
)
router.register(
    prefix=r"organization_social_links",
    viewset=OrganizationSocialLinkViewSet,
    basename="organization-social-links",
)
router.register(
    prefix=r"organization_texts",
    viewset=OrganizationTextViewSet,
    basename="organization-text",
)
router.register(
    prefix=r"organizations/(?P<org_id>[^/.]+)/images",
    viewset=OrganizationImageViewSet,
    basename="organization-images",
)

urlpatterns = [
    path("", include(router.urls)),
<<<<<<< HEAD
    path("groups/", GroupListAPIView.as_view()),
    path("groups/<uuid:id>/", GroupDetailAPIView.as_view()),
=======
    path("organizations/", OrganizationAPIView.as_view()),
    path("organizations/<uuid:id>/", OrganizationDetailAPIView.as_view()),
>>>>>>> 3087e6cd
]<|MERGE_RESOLUTION|>--- conflicted
+++ resolved
@@ -23,13 +23,6 @@
 
 # MARK: Main Tables
 
-<<<<<<< HEAD
-router.register(
-    prefix=r"organizations", viewset=OrganizationViewSet, basename="organization"
-)
-=======
-router.register(prefix=r"groups", viewset=GroupViewSet, basename="group")
->>>>>>> 3087e6cd
 router.register(prefix=r"statuses", viewset=StatusViewSet)
 
 # MARK: Bridge Tables
@@ -62,11 +55,8 @@
 
 urlpatterns = [
     path("", include(router.urls)),
-<<<<<<< HEAD
     path("groups/", GroupListAPIView.as_view()),
     path("groups/<uuid:id>/", GroupDetailAPIView.as_view()),
-=======
     path("organizations/", OrganizationAPIView.as_view()),
     path("organizations/<uuid:id>/", OrganizationDetailAPIView.as_view()),
->>>>>>> 3087e6cd
 ]