--- conflicted
+++ resolved
@@ -64,11 +64,7 @@
     token = login_body["token"]
 
     response = client.put(
-<<<<<<< HEAD
         path=f"/v1/communities/organization_faqs/{test_id}/",
-=======
-        path=f"/v1/communities/organization_faqs/{org.id}",
->>>>>>> b13c08f2
         data={
             "id": test_id,
             "iso": "en",
