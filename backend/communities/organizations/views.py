# SPDX-License-Identifier: AGPL-3.0-or-later
# mypy: disable-error-code="override"
"""
API views for organization management.
"""

import json
from typing import Dict, List, cast
from uuid import UUID

from django.db import transaction
from django.db.utils import IntegrityError, OperationalError
from django.utils import timezone
from drf_spectacular.types import OpenApiTypes
from drf_spectacular.utils import (
    OpenApiExample,
    OpenApiResponse,
    extend_schema,
)
from rest_framework import status, viewsets
from rest_framework.authentication import TokenAuthentication
from rest_framework.generics import GenericAPIView
from rest_framework.permissions import IsAuthenticated, IsAuthenticatedOrReadOnly
from rest_framework.request import Request
from rest_framework.response import Response
from rest_framework.views import APIView

from communities.models import StatusType
from communities.organizations.models import (
    Organization,
    OrganizationFaq,
    OrganizationFlag,
    OrganizationSocialLink,
    OrganizationText,
)
from communities.organizations.serializers import (
    OrganizationFaqSerializer,
    OrganizationFlagSerializer,
    OrganizationSerializer,
    OrganizationSocialLinkSerializer,
    OrganizationTextSerializer,
)
from content.models import Image, Location
from content.serializers import ImageSerializer
from core.paginator import CustomPagination
from core.permissions import IsAdminStaffCreatorOrReadOnly

# MARK: Organization


class OrganizationAPIView(GenericAPIView[Organization]):
    queryset = Organization.objects.all().order_by("id")
    serializer_class = OrganizationSerializer
    pagination_class = CustomPagination
    authentication_classes = (TokenAuthentication,)
    permission_classes = (IsAuthenticatedOrReadOnly,)

    @extend_schema(
        responses={200: OrganizationSerializer(many=True)},
    )
    def get(self, request: Request) -> Response:
        queryset = self.filter_queryset(self.get_queryset())
        page = self.paginate_queryset(queryset)

        if page is not None:
            serializer = self.get_serializer(page, many=True)
            return self.get_paginated_response(serializer.data)

        serializer = self.get_serializer(self.queryset, many=True)
        return Response(serializer.data)

    @extend_schema(
        summary="Create a new organization",
        request=OrganizationSerializer,
        responses={
            201: OrganizationSerializer,
            400: OpenApiResponse(
                response=OpenApiTypes.OBJECT,
                description="Failed to create an organization",
                examples=[
                    OpenApiExample(
                        name="Failed to create organization",
                        value={"error": "Failed to create organization"},
                        media_type="application/json",
                    )
                ],
            ),
        },
    )
    def post(self, request: Request) -> Response:
        serializer = self.get_serializer(data=request.data)
        serializer.is_valid(raise_exception=True)

        location_dict = serializer.validated_data["location"]
        location = Location.objects.create(**location_dict)
        serializer.validated_data["location"] = location

        # Location post-cleanup if the organization creation fails.
        # This is necessary because of a not null constraint on the location field.
        try:
            org = serializer.save(created_by=request.user)

        except (IntegrityError, OperationalError):
            Location.objects.filter(id=location.id).delete()
            return Response(
                {"detail": "Failed to create organization."},
                status=status.HTTP_400_BAD_REQUEST,
            )

        org.application.create()

        return Response(serializer.data, status=status.HTTP_201_CREATED)


class OrganizationDetailAPIView(APIView):
    queryset = Organization.objects.all()
    serializer_class = OrganizationSerializer

    @extend_schema(
        summary="Retrieve a single organization by ID",
        responses={
            200: OrganizationSerializer,
            400: OpenApiResponse(
                response=OpenApiTypes.OBJECT,
                description="Organization ID is required",
                examples=[
                    OpenApiExample(
                        name="Organization ID required",
                        value={"detail": "Organization ID is required."},
                        media_type="application/json",
                    )
                ],
            ),
            404: OpenApiResponse(
                response=OpenApiTypes.OBJECT,
                description="Failed to retrieve the organization",
                examples=[
                    OpenApiExample(
                        name="Organization not found",
                        value={"detail": "Failed to retrieve the organization."},
                        media_type="application/json",
                    )
                ],
            ),
        },
    )
    def get(self, request: Request, id: None | UUID = None) -> Response:
        if id is None:
            return Response(
                {"detail": "Organization ID is required."},
                status=status.HTTP_400_BAD_REQUEST,
            )

        try:
            org = Organization.objects.get(id=id)
            serializer = OrganizationSerializer(org)
            return Response(serializer.data, status=status.HTTP_200_OK)

        except Organization.DoesNotExist:
            return Response(
                {"detail": "Failed to retrieve the organization."},
                status=status.HTTP_404_NOT_FOUND,
            )

    @extend_schema(
        responses={
            200: OrganizationSerializer,
            400: OpenApiResponse(
                response=OpenApiTypes.OBJECT,
                description="Organization ID is required",
                examples=[
                    OpenApiExample(
                        name="Organization ID required",
                        value={"detail": "Organization ID is required."},
                        media_type="application/json",
                    )
                ],
            ),
            404: OpenApiResponse(
                response=OpenApiTypes.OBJECT,
                description="Organization not found",
                examples=[
                    OpenApiExample(
                        name="Organization not found",
                        value={"detail": "Organization not found."},
                        media_type="application/json",
                    )
                ],
            ),
        }
    )
    def put(self, request: Request, id: None | UUID = None) -> Response:
        if id is None:
            return Response(
                {"detail": "Organization ID is required."},
                status=status.HTTP_400_BAD_REQUEST,
            )

        try:
            org = Organization.objects.get(id=id)

        except Organization.DoesNotExist:
            return Response(
                {"detail": "Organization not found."}, status=status.HTTP_404_NOT_FOUND
            )

        if request.user != org.created_by and not request.user.is_staff:
            return Response(
                {"detail": "You are not authorized to update this organization."},
                status=status.HTTP_401_UNAUTHORIZED,
            )

        serializer = self.serializer_class(org, data=request.data, partial=True)
        serializer.is_valid(raise_exception=True)
        serializer.save()

        return Response(serializer.data, status=status.HTTP_200_OK)

    @extend_schema(
        summary="Delete an organization by ID",
        responses={
            200: OpenApiResponse(
                response=OpenApiTypes.OBJECT,
                description="Organization deleted successfully",
                examples=[
                    OpenApiExample(
                        name="Organization deleted",
                        value={"message": "Organization deleted successfully."},
                        media_type="application/json",
                    )
                ],
            ),
            400: OpenApiResponse(
                response=OpenApiTypes.OBJECT,
                description="Organization ID is required",
                examples=[
                    OpenApiExample(
                        name="Organization ID required",
                        value={"detail": "Organization ID is required."},
                        media_type="application/json",
                    )
                ],
            ),
            401: OpenApiResponse(
                response=OpenApiTypes.OBJECT,
                description="You are not authorized to delete this organization",
                examples=[
                    OpenApiExample(
                        name="Unauthorized",
                        value={
                            "detail": "You are not authorized to delete this organization."
                        },
                        media_type="application/json",
                    )
                ],
            ),
            404: OpenApiResponse(
                response=OpenApiTypes.OBJECT,
                description="Organization not found",
                examples=[
                    OpenApiExample(
                        name="Organization not found",
                        value={"detail": "Organization not found."},
                        media_type="application/json",
                    )
                ],
            ),
        },
    )
    def delete(self, request: Request, id: None | UUID = None) -> Response:
        if id is None:
            return Response(
                {"detail": "Organization ID is required."},
                status=status.HTTP_400_BAD_REQUEST,
            )

        try:
            org = Organization.objects.select_related("created_by").get(id=id)

        except Organization.DoesNotExist:
            return Response(
                {"detail": "Organization not found."}, status=status.HTTP_404_NOT_FOUND
            )

        if request.user != org.created_by and not request.user.is_staff:
            return Response(
                {"detail": "You are not authorized to delete this organization."},
                status=status.HTTP_401_UNAUTHORIZED,
            )

        org.status = StatusType.objects.get(id=3)  # 3 is the id of the deleted status
        org.deletion_date = timezone.now()
        org.is_high_risk = False
        org.status_updated = None
        org.tagline = ""
        org.save()

        return Response(
            {"message": "Organization deleted successfully."}, status.HTTP_200_OK
        )


class OrganizationFlagAPIView(GenericAPIView[OrganizationFlag]):
    queryset = OrganizationFlag.objects.all()
    serializer_class = OrganizationFlagSerializer
    permission_classes = (IsAuthenticated,)

    @extend_schema(responses={200: OrganizationFlagSerializer(many=True)})
    def get(self, request: Request) -> Response:
        queryset = self.filter_queryset(self.get_queryset())
        page = self.paginate_queryset(queryset)

        if page is not None:
            serializer = self.get_serializer(page, many=True)
            return self.get_paginated_response(serializer.data)

        serializer = self.get_serializer(queryset, many=True)
        return Response(serializer.data, status=status.HTTP_200_OK)

    @extend_schema(
        responses={
            201: OrganizationFlagSerializer,
            400: OpenApiResponse(response={"detail": "Failed to create flag."}),
        }
    )
    def post(self, request: Request) -> Response:
        serializer_class = self.get_serializer_class()
        serializer = serializer_class(data=request.data)
        serializer.is_valid(raise_exception=True)

        try:
            serializer.save(created_by=request.user)

        except (IntegrityError, OperationalError):
            return Response(
                {"detail": "Failed to create flag."}, status=status.HTTP_400_BAD_REQUEST
            )

        return Response(serializer.data, status=status.HTTP_201_CREATED)


# MARK: Organization Flags


class OrganizationFlagDetailAPIView(GenericAPIView[OrganizationFlag]):
    queryset = OrganizationFlag.objects.all()
    serializer_class = OrganizationFlagSerializer
    authentication_classes = (TokenAuthentication,)
    permission_classes = (IsAdminStaffCreatorOrReadOnly,)

    @extend_schema(
        responses={
            200: OrganizationFlagSerializer,
            404: OpenApiResponse(
                response={"detail": "Failed to retrieve the organization flag."}
            ),
        }
    )
    def get(self, request: Request, id: str | UUID) -> Response:
        try:
            flag = OrganizationFlag.objects.get(id=id)

        except OrganizationFlag.DoesNotExist:
            return Response(
                {"detail": "Failed to retrieve the flag."},
                status=status.HTTP_404_NOT_FOUND,
            )

        self.check_object_permissions(request, flag)

        serializer = OrganizationFlagSerializer(flag)
        return Response(serializer.data, status=status.HTTP_200_OK)

    @extend_schema(
        responses={
            204: OpenApiResponse(response={"message": "Flag deleted successfully."}),
            401: OpenApiResponse(
                response={"detail": "You are not authorized to delete this flag."}
            ),
            403: OpenApiResponse(
                response={"detail": "You are not authorized to delete this flag."}
            ),
            404: OpenApiResponse(response={"detail": "Failed to retrieve flag."}),
        }
    )
    def delete(self, request: Request, id: str | UUID) -> Response:
        try:
            flag = OrganizationFlag.objects.get(id=id)

        except OrganizationFlag.DoesNotExist:
            return Response(
                {"detail": "Flag not found."}, status=status.HTTP_404_NOT_FOUND
            )

        self.check_object_permissions(request, flag)

        flag.delete()
        return Response(
            {"message": "Flag deleted successfully."}, status=status.HTTP_204_NO_CONTENT
        )


# MARK: Bridge Tables


class OrganizationSocialLinkViewSet(viewsets.ModelViewSet[OrganizationSocialLink]):
    queryset = OrganizationSocialLink.objects.all()
    serializer_class = OrganizationSocialLinkSerializer

    def update(self, request: Request, pk: UUID | str) -> Response:
        org = Organization.objects.filter(id=pk).first()
        if not org:
            return Response(
                {"detail": "Organization not found."}, status=status.HTTP_404_NOT_FOUND
            )

        data = request.data
        if isinstance(data, str):
            data = json.loads(data)

        try:
            # Use transaction.atomic() to ensure nothing is saved if an error occurs.
            with transaction.atomic():
                # Delete all existing social links for this org.
                OrganizationSocialLink.objects.filter(org=org).delete()

                # Create new social links from the submitted data.
                social_links: List[Dict[str, str]] = []
                for link_data in data:
                    if isinstance(link_data, dict):
                        social_link = OrganizationSocialLink.objects.create(
                            org=org,
                            order=link_data.get("order"),
                            link=link_data.get("link"),
                            label=link_data.get("label"),
                        )
                        social_links.append(social_link)

            serializer = self.get_serializer(social_links, many=True)

            return Response(serializer.data, status=status.HTTP_200_OK)

        except Exception as e:
            return Response(
                {"detail": f"Failed to update social links: {str(e)}."},
                status=status.HTTP_400_BAD_REQUEST,
            )


class OrganizationFaqViewSet(viewsets.ModelViewSet[OrganizationFaq]):
    queryset = OrganizationFaq.objects.all()
    serializer_class = OrganizationFaqSerializer

    def create(self, request: Request) -> Response:
        org = Organization.objects.filter(id=request.data.get("org_id")).first()
        if not org:
            return Response(
                {"detail": "Organization not found."}, status=status.HTTP_404_NOT_FOUND
            )
        data = request.data
        if isinstance(data, str):
            data = json.loads(data)

        try:
            # Use transaction.atomic() to ensure nothing is saved if an error occurs.
            with transaction.atomic():
                serializer = self.get_serializer(
                    OrganizationFaq, data=data, partial=True
                )
                serializer.is_valid(raise_exception=True)
                faq = {
                    "order": serializer.validated_data.get("order", 0),
                    "primary": serializer.validated_data.get("primary", False),
                    "iso": serializer.validated_data.get("iso", "en"),
                    "question": serializer.validated_data.get("question"),
                    "answer": serializer.validated_data.get("answer"),
                }
                org.faqs.create(**faq)

            return Response(
                {"message": "FAQ created successfully."}, status=status.HTTP_201_CREATED
            )

        except Exception as e:
            return Response(
                {"error": f"Failed to create faq: {str(e)}"},
                status=status.HTTP_400_BAD_REQUEST,
            )

    def update(self, request: Request, pk: UUID | str) -> Response:
        faq = OrganizationFaq.objects.filter(id=pk).first()
        if not faq:
            return Response(
                {"error": "FAQ not found"}, status=status.HTTP_404_NOT_FOUND
            )
        data = request.data
        if isinstance(data, str):
            data = json.loads(data)

        try:
            # Use transaction.atomic() to ensure nothing is saved if an error occurs.
            with transaction.atomic():
<<<<<<< HEAD
                serializer = self.get_serializer(faq, data=data, partial=True)
                serializer.is_valid(raise_exception=True)
                faq.question = serializer.validated_data.get("question")
                faq.answer = serializer.validated_data.get("answer")
=======
                faq_id = cast(UUID | str, data.get("id"))
                faq = OrganizationFaq.objects.filter(id=faq_id).first()
                if not faq:
                    return Response(
                        {"detail": "FAQ not found."}, status=status.HTTP_404_NOT_FOUND
                    )

                faq.question = data.get("question", faq.question)
                faq.answer = data.get("answer", faq.answer)
>>>>>>> 41dece7d
                faq.save()

            return Response(
                {"message": "FAQ updated successfully."}, status=status.HTTP_200_OK
            )

        except Exception as e:
            return Response(
                {"detail": f"Failed to update faqs: {str(e)}."},
                status=status.HTTP_400_BAD_REQUEST,
            )


class OrganizationTextViewSet(viewsets.ModelViewSet[OrganizationText]):
    queryset = OrganizationText.objects.all()
    serializer_class = OrganizationTextSerializer


class OrganizationImageViewSet(viewsets.ModelViewSet[Image]):
    queryset = Image.objects.all()
    serializer_class = ImageSerializer

    def list(self, request: Request, org_id: UUID) -> Response:
        images = self.queryset.filter(organizationimage__org_id=org_id).order_by(
            "organizationimage__sequence_index"
        )
        serializer = self.get_serializer(images, many=True)
        return Response(serializer.data)<|MERGE_RESOLUTION|>--- conflicted
+++ resolved
@@ -500,12 +500,12 @@
         try:
             # Use transaction.atomic() to ensure nothing is saved if an error occurs.
             with transaction.atomic():
-<<<<<<< HEAD
+
                 serializer = self.get_serializer(faq, data=data, partial=True)
                 serializer.is_valid(raise_exception=True)
                 faq.question = serializer.validated_data.get("question")
                 faq.answer = serializer.validated_data.get("answer")
-=======
+
                 faq_id = cast(UUID | str, data.get("id"))
                 faq = OrganizationFaq.objects.filter(id=faq_id).first()
                 if not faq:
@@ -515,7 +515,7 @@
 
                 faq.question = data.get("question", faq.question)
                 faq.answer = data.get("answer", faq.answer)
->>>>>>> 41dece7d
+
                 faq.save()
 
             return Response(
