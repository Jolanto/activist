# SPDX-License-Identifier: AGPL-3.0-or-later
# mypy: disable-error-code="override"
"""
API views for organization management.
"""

import json
from typing import Dict, List, cast
from uuid import UUID

from django.db import transaction
from django.db.utils import IntegrityError, OperationalError
from django.utils import timezone
from drf_spectacular.types import OpenApiTypes
from drf_spectacular.utils import (
    OpenApiExample,
    OpenApiResponse,
    extend_schema,
)
from rest_framework import status, viewsets
from rest_framework.authentication import TokenAuthentication
from rest_framework.generics import GenericAPIView
from rest_framework.permissions import IsAuthenticated, IsAuthenticatedOrReadOnly
from rest_framework.request import Request
from rest_framework.response import Response
from rest_framework.views import APIView

from communities.models import StatusType
from communities.organizations.models import (
    Organization,
    OrganizationFaq,
    OrganizationFlag,
    OrganizationSocialLink,
    OrganizationText,
)
from communities.organizations.serializers import (
    OrganizationFaqSerializer,
    OrganizationFlagSerializer,
    OrganizationSerializer,
    OrganizationSocialLinkSerializer,
    OrganizationTextSerializer,
)
from content.models import Image, Location
from content.serializers import ImageSerializer
from core.paginator import CustomPagination
from core.permissions import IsAdminStaffCreatorOrReadOnly

# MARK: Organization


class OrganizationAPIView(GenericAPIView[Organization]):
    queryset = Organization.objects.all().order_by("id")
    serializer_class = OrganizationSerializer
    pagination_class = CustomPagination
    authentication_classes = (TokenAuthentication,)
    permission_classes = (IsAuthenticatedOrReadOnly,)

    @extend_schema(
        responses={200: OrganizationSerializer(many=True)},
    )
    def get(self, request: Request) -> Response:
        queryset = self.filter_queryset(self.get_queryset())
        page = self.paginate_queryset(queryset)

        if page is not None:
            serializer = self.get_serializer(page, many=True)
            return self.get_paginated_response(serializer.data)

        serializer = self.get_serializer(self.queryset, many=True)
        return Response(serializer.data)

    @extend_schema(
        summary="Create a new organization",
        request=OrganizationSerializer,
        responses={
            201: OrganizationSerializer,
            400: OpenApiResponse(
                response=OpenApiTypes.OBJECT,
                description="Failed to create an organization",
                examples=[
                    OpenApiExample(
                        name="Failed to create organization",
                        value={"error": "Failed to create organization"},
                        media_type="application/json",
                    )
                ],
            ),
        },
    )
    def post(self, request: Request) -> Response:
        serializer = self.get_serializer(data=request.data)
        serializer.is_valid(raise_exception=True)

        location_dict = serializer.validated_data["location"]
        location = Location.objects.create(**location_dict)
        serializer.validated_data["location"] = location

        # Location post-cleanup if the organization creation fails.
        # This is necessary because of a not null constraint on the location field.
        try:
            org = serializer.save(created_by=request.user)

        except (IntegrityError, OperationalError):
            Location.objects.filter(id=location.id).delete()
            return Response(
                {"detail": "Failed to create organization."},
                status=status.HTTP_400_BAD_REQUEST,
            )

        org.application.create()

        return Response(serializer.data, status=status.HTTP_201_CREATED)


class OrganizationDetailAPIView(APIView):
    queryset = Organization.objects.all()
    serializer_class = OrganizationSerializer

    @extend_schema(
        summary="Retrieve a single organization by ID",
        responses={
            200: OrganizationSerializer,
            400: OpenApiResponse(
                response=OpenApiTypes.OBJECT,
                description="Organization ID is required",
                examples=[
                    OpenApiExample(
                        name="Organization ID required",
                        value={"detail": "Organization ID is required."},
                        media_type="application/json",
                    )
                ],
            ),
            404: OpenApiResponse(
                response=OpenApiTypes.OBJECT,
                description="Failed to retrieve the organization",
                examples=[
                    OpenApiExample(
                        name="Organization not found",
                        value={"detail": "Failed to retrieve the organization."},
                        media_type="application/json",
                    )
                ],
            ),
        },
    )
    def get(self, request: Request, id: None | UUID = None) -> Response:
        if id is None:
            return Response(
                {"detail": "Organization ID is required."},
                status=status.HTTP_400_BAD_REQUEST,
            )

        try:
            org = Organization.objects.get(id=id)
            serializer = OrganizationSerializer(org)
            return Response(serializer.data, status=status.HTTP_200_OK)

        except Organization.DoesNotExist:
            return Response(
                {"detail": "Failed to retrieve the organization."},
                status=status.HTTP_404_NOT_FOUND,
            )

    @extend_schema(
        responses={
            200: OrganizationSerializer,
            400: OpenApiResponse(
                response=OpenApiTypes.OBJECT,
                description="Organization ID is required",
                examples=[
                    OpenApiExample(
                        name="Organization ID required",
                        value={"detail": "Organization ID is required."},
                        media_type="application/json",
                    )
                ],
            ),
            404: OpenApiResponse(
                response=OpenApiTypes.OBJECT,
                description="Organization not found",
                examples=[
                    OpenApiExample(
                        name="Organization not found",
                        value={"detail": "Organization not found."},
                        media_type="application/json",
                    )
                ],
            ),
        }
    )
    def put(self, request: Request, id: None | UUID = None) -> Response:
        if id is None:
            return Response(
                {"detail": "Organization ID is required."},
                status=status.HTTP_400_BAD_REQUEST,
            )

        try:
            org = Organization.objects.get(id=id)

        except Organization.DoesNotExist:
            return Response(
                {"detail": "Organization not found."}, status=status.HTTP_404_NOT_FOUND
            )

        if request.user != org.created_by and not request.user.is_staff:
            return Response(
                {"detail": "You are not authorized to update this organization."},
                status=status.HTTP_401_UNAUTHORIZED,
            )

        serializer = self.serializer_class(org, data=request.data, partial=True)
        serializer.is_valid(raise_exception=True)
        serializer.save()

        return Response(serializer.data, status=status.HTTP_200_OK)

    @extend_schema(
        summary="Delete an organization by ID",
        responses={
            200: OpenApiResponse(
                response=OpenApiTypes.OBJECT,
                description="Organization deleted successfully",
                examples=[
                    OpenApiExample(
                        name="Organization deleted",
                        value={"message": "Organization deleted successfully."},
                        media_type="application/json",
                    )
                ],
            ),
            400: OpenApiResponse(
                response=OpenApiTypes.OBJECT,
                description="Organization ID is required",
                examples=[
                    OpenApiExample(
                        name="Organization ID required",
                        value={"detail": "Organization ID is required."},
                        media_type="application/json",
                    )
                ],
            ),
            401: OpenApiResponse(
                response=OpenApiTypes.OBJECT,
                description="You are not authorized to delete this organization",
                examples=[
                    OpenApiExample(
                        name="Unauthorized",
                        value={
                            "detail": "You are not authorized to delete this organization."
                        },
                        media_type="application/json",
                    )
                ],
            ),
            404: OpenApiResponse(
                response=OpenApiTypes.OBJECT,
                description="Organization not found",
                examples=[
                    OpenApiExample(
                        name="Organization not found",
                        value={"detail": "Organization not found."},
                        media_type="application/json",
                    )
                ],
            ),
        },
    )
    def delete(self, request: Request, id: None | UUID = None) -> Response:
        if id is None:
            return Response(
                {"detail": "Organization ID is required."},
                status=status.HTTP_400_BAD_REQUEST,
            )

        try:
            org = Organization.objects.select_related("created_by").get(id=id)

        except Organization.DoesNotExist:
            return Response(
                {"detail": "Organization not found."}, status=status.HTTP_404_NOT_FOUND
            )

        if request.user != org.created_by and not request.user.is_staff:
            return Response(
                {"detail": "You are not authorized to delete this organization."},
                status=status.HTTP_401_UNAUTHORIZED,
            )

        org.status = StatusType.objects.get(id=3)  # 3 is the id of the deleted status
        org.deletion_date = timezone.now()
        org.is_high_risk = False
        org.status_updated = None
        org.tagline = ""
        org.save()

        return Response(
            {"message": "Organization deleted successfully."}, status.HTTP_200_OK
        )


class OrganizationFlagAPIView(viewsets.ModelViewSet[OrganizationFlag]):
    queryset = OrganizationFlag.objects.all()
    serializer_class = OrganizationFlagSerializer
    permission_classes = (IsAuthenticated,)

    @extend_schema(responses={200: OrganizationFlagSerializer(many=True)})
    def get(self, request: Request) -> Response:
        queryset = self.filter_queryset(self.get_queryset())
        page = self.paginate_queryset(queryset)

        if page is not None:
            serializer = self.get_serializer(page, many=True)
            return self.get_paginated_response(serializer.data)

        serializer = self.get_serializer(queryset, many=True)
        return Response(serializer.data, status=status.HTTP_200_OK)

    @extend_schema(
        responses={
            201: OrganizationFlagSerializer,
            400: OpenApiResponse(response={"detail": "Failed to create flag."}),
        }
    )
    def post(self, request: Request) -> Response:
        serializer_class = self.get_serializer_class()
        serializer = serializer_class(data=request.data)
        serializer.is_valid(raise_exception=True)

<<<<<<< HEAD
        try:
            serializer.save(created_by=request.user)
=======
    def retrieve(self, request: Request, pk: str | None) -> Response:
        if pk is not None:
            query = self.queryset.filter(id=pk).first()
>>>>>>> 9d0aa0ca

        except (IntegrityError, OperationalError):
            return Response(
                {"detail": "Failed to create flag."}, status=status.HTTP_400_BAD_REQUEST
            )

        return Response(serializer.data, status=status.HTTP_201_CREATED)


# MARK: Organization Flags


class OrganizationFlagDetailAPIView(viewsets.ModelViewSet[OrganizationFlag]):
    queryset = OrganizationFlag.objects.all()
    serializer_class = OrganizationFlagSerializer
    authentication_classes = (TokenAuthentication,)
    permission_classes = (IsAdminStaffCreatorOrReadOnly,)

    @extend_schema(
        responses={
            200: OrganizationFlagSerializer,
            404: OpenApiResponse(
                response={"detail": "Failed to retrieve the organization flag."}
            ),
        }
    )
    def get(self, request: Request, id: str | UUID) -> Response:
        try:
            flag = OrganizationFlag.objects.get(id=id)
            self.check_object_permissions(request, flag)
        except OrganizationFlag.DoesNotExist:
            return Response(
                {"detail": "Failed to retrieve the flag."},
                status=status.HTTP_404_NOT_FOUND,
            )
        serializer = OrganizationFlagSerializer(flag)
        return Response(serializer.data, status=status.HTTP_200_OK)

<<<<<<< HEAD
    @extend_schema(
        responses={
            204: OpenApiResponse(response={"message": "Flag deleted successfully."}),
            401: OpenApiResponse(
                response={"detail": "You are not authorized to delete this flag."}
            ),
            403: OpenApiResponse(
                response={"detail": "You are not authorized to delete this flag."}
            ),
            404: OpenApiResponse(response={"detail": "Failed to retrieve flag."}),
        }
    )
    def delete(self, request: Request, id: str | UUID) -> Response:
        try:
            flag = OrganizationFlag.objects.get(id=id)
            self.check_object_permissions(request, flag)
=======
    def delete(self, request: Request) -> Response:
        item = self.get_object()
        if request.user.is_staff:
            self.perform_destroy(item)
            return Response(status=status.HTTP_204_NO_CONTENT)
>>>>>>> 9d0aa0ca

        except OrganizationFlag.DoesNotExist:
            return Response(
                {"detail": "Flag not found."}, status=status.HTTP_404_NOT_FOUND
            )

        flag.delete()
        return Response(
            {"message": "Flag deleted successfully."}, status=status.HTTP_204_NO_CONTENT
        )


# MARK: Bridge Tables


class OrganizationSocialLinkViewSet(viewsets.ModelViewSet[OrganizationSocialLink]):
    queryset = OrganizationSocialLink.objects.all()
    serializer_class = OrganizationSocialLinkSerializer

    def update(self, request: Request, pk: UUID | str) -> Response:
        org = Organization.objects.filter(id=pk).first()
        if not org:
            return Response(
                {"detail": "Organization not found."}, status=status.HTTP_404_NOT_FOUND
            )

        data = request.data
        if isinstance(data, str):
            data = json.loads(data)

        try:
            # Use transaction.atomic() to ensure nothing is saved if an error occurs.
            with transaction.atomic():
                # Delete all existing social links for this org.
                OrganizationSocialLink.objects.filter(org=org).delete()

                # Create new social links from the submitted data.
                social_links: List[Dict[str, str]] = []
                for link_data in data:
                    if isinstance(link_data, dict):
                        social_link = OrganizationSocialLink.objects.create(
                            org=org,
                            order=link_data.get("order"),
                            link=link_data.get("link"),
                            label=link_data.get("label"),
                        )
                        social_links.append(social_link)

            serializer = self.get_serializer(social_links, many=True)

            return Response(serializer.data, status=status.HTTP_200_OK)

        except Exception as e:
            return Response(
                {"detail": f"Failed to update social links: {str(e)}."},
                status=status.HTTP_400_BAD_REQUEST,
            )


class OrganizationFaqViewSet(viewsets.ModelViewSet[OrganizationFaq]):
    queryset = OrganizationFaq.objects.all()
    serializer_class = OrganizationFaqSerializer

    def update(self, request: Request, pk: UUID | str) -> Response:
        org = Organization.objects.filter(id=pk).first()
        if not org:
            return Response(
                {"detail": "Organization not found."}, status=status.HTTP_404_NOT_FOUND
            )

        data = request.data
        if isinstance(data, str):
            data = json.loads(data)

        try:
            # Use transaction.atomic() to ensure nothing is saved if an error occurs.
            with transaction.atomic():
                faq_id = cast(UUID | str, data.get("id"))
                faq = OrganizationFaq.objects.filter(id=faq_id).first()
                if not faq:
                    return Response(
                        {"detail": "FAQ not found."}, status=status.HTTP_404_NOT_FOUND
                    )

                faq.question = data.get("question", faq.question)
                faq.answer = data.get("answer", faq.answer)
                faq.save()

            return Response(
                {"message": "FAQ updated successfully."}, status=status.HTTP_200_OK
            )

        except Exception as e:
            return Response(
                {"detail": f"Failed to update faqs: {str(e)}."},
                status=status.HTTP_400_BAD_REQUEST,
            )


class OrganizationTextViewSet(viewsets.ModelViewSet[OrganizationText]):
    queryset = OrganizationText.objects.all()
    serializer_class = OrganizationTextSerializer


class OrganizationImageViewSet(viewsets.ModelViewSet[Image]):
    queryset = Image.objects.all()
    serializer_class = ImageSerializer

    def list(self, request: Request, org_id: UUID) -> Response:
        images = self.queryset.filter(organizationimage__org_id=org_id).order_by(
            "organizationimage__sequence_index"
        )
        serializer = self.get_serializer(images, many=True)
        return Response(serializer.data)<|MERGE_RESOLUTION|>--- conflicted
+++ resolved
@@ -328,14 +328,8 @@
         serializer = serializer_class(data=request.data)
         serializer.is_valid(raise_exception=True)
 
-<<<<<<< HEAD
         try:
             serializer.save(created_by=request.user)
-=======
-    def retrieve(self, request: Request, pk: str | None) -> Response:
-        if pk is not None:
-            query = self.queryset.filter(id=pk).first()
->>>>>>> 9d0aa0ca
 
         except (IntegrityError, OperationalError):
             return Response(
@@ -374,7 +368,6 @@
         serializer = OrganizationFlagSerializer(flag)
         return Response(serializer.data, status=status.HTTP_200_OK)
 
-<<<<<<< HEAD
     @extend_schema(
         responses={
             204: OpenApiResponse(response={"message": "Flag deleted successfully."}),
@@ -391,13 +384,6 @@
         try:
             flag = OrganizationFlag.objects.get(id=id)
             self.check_object_permissions(request, flag)
-=======
-    def delete(self, request: Request) -> Response:
-        item = self.get_object()
-        if request.user.is_staff:
-            self.perform_destroy(item)
-            return Response(status=status.HTTP_204_NO_CONTENT)
->>>>>>> 9d0aa0ca
 
         except OrganizationFlag.DoesNotExist:
             return Response(
