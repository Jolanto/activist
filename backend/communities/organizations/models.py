--- conflicted
+++ resolved
@@ -1,228 +1,131 @@
-# SPDX-License-Identifier: AGPL-3.0-or-later
-"""
-Models for the communities app.
-"""
-
-from uuid import uuid4
-
-from django.db import models
-
-from authentication import enums
-from content.models import SocialLink
-from utils.models import ISO_CHOICES
-
-# MARK: Organization
-
-
-class Organization(models.Model):
-    """
-    Create the organization model.
-    """
-
-    id = models.UUIDField(primary_key=True, default=uuid4, editable=False)
-    created_by = models.ForeignKey(
-        "authentication.UserModel",
-        related_name="created_org",
-        on_delete=models.CASCADE,
-    )
-    org_name = models.CharField(max_length=255)
-    name = models.CharField(max_length=255)
-    tagline = models.CharField(max_length=255, blank=True)
-    icon_url = models.OneToOneField(
-        "content.Image", on_delete=models.CASCADE, blank=True, null=True
-    )
-    location = models.OneToOneField(
-        "content.Location", on_delete=models.CASCADE, null=False, blank=False
-    )
-    get_involved_url = models.URLField(blank=True)
-    terms_checked = models.BooleanField(default=False)
-    is_high_risk = models.BooleanField(default=False)
-    status = models.ForeignKey(
-        "StatusType",
-        on_delete=models.CASCADE,
-        default=enums.StatusTypes.PENDING.value,
-        blank=True,
-        null=True,
-    )
-    status_updated = models.DateTimeField(auto_now=True, null=True)
-    acceptance_date = models.DateTimeField(blank=True, null=True)
-    deletion_date = models.DateTimeField(blank=True, null=True)
-
-    topics = models.ManyToManyField("content.Topic", blank=True)
-    faqs = models.ManyToManyField("content.Faq", blank=True)
-    resources = models.ManyToManyField("content.Resource", blank=True)
-    discussions = models.ManyToManyField("content.Discussion", blank=True)
-
-    def __str__(self) -> str:
-        """
-        Return the string representation of the organization.
-
-        Returns
-        -------
-        str
-            The string representation of the organization.
-        """
-        return self.name
-
-
-# MARK: Bridge Tables
-
-
-class OrganizationApplication(models.Model):
-<<<<<<< HEAD
-    """
-    Create the organization application model.
-    """
-
-    org = models.ForeignKey(Organization, on_delete=models.CASCADE)
-    status = models.ForeignKey("StatusType", on_delete=models.CASCADE, default=1)
-=======
-    org = models.ForeignKey(
-        Organization, on_delete=models.CASCADE, related_name="application"
-    )
-    status = models.ForeignKey(
-        "StatusType", on_delete=models.CASCADE, blank=True, null=True
-    )
->>>>>>> 57fcf93d
-    orgs_in_favor = models.ManyToManyField(
-        "communities.Organization", related_name="in_favor", blank=True
-    )
-    orgs_against = models.ManyToManyField(
-        "communities.Organization", related_name="against", blank=True
-    )
-    creation_date = models.DateTimeField(auto_now_add=True)
-
-    def __str__(self) -> str:
-        """
-        Return the string representation of the organization.
-
-        Returns
-        -------
-        str
-            The string representation of the OrganizationApplication.
-        """
-        return str(self.creation_date)
-
-
-class OrganizationApplicationStatus(models.Model):
-    """
-    Create the organization application status model.
-    """
-
-    id = models.UUIDField(primary_key=True, default=uuid4, editable=False)
-    status_name = models.CharField(max_length=255)
-
-    def __str__(self) -> str:
-        """
-        Return the string representation of the organization.
-
-        Returns
-        -------
-        str
-            The string representation of the OrganizationApplicationStatus.
-        """
-        return self.status_name
-
-
-class OrganizationImage(models.Model):
-    """
-    Create the organization image model.
-    """
-
-    org = models.ForeignKey(Organization, on_delete=models.CASCADE)
-    image = models.ForeignKey("content.Image", on_delete=models.CASCADE)
-    sequence_index = models.IntegerField()
-
-    def __str__(self) -> str:
-        """
-        Return the string representation of the organization.
-
-        Returns
-        -------
-        str
-            The string representation of the OrganizationImage.
-        """
-        return str(self.id)
-
-
-class OrganizationMember(models.Model):
-    """
-    Create the organization member model.
-    """
-
-    org = models.ForeignKey(Organization, on_delete=models.CASCADE)
-    user = models.ForeignKey("authentication.UserModel", on_delete=models.CASCADE)
-    is_owner = models.BooleanField(default=False)
-    is_admin = models.BooleanField(default=False)
-    is_comms = models.BooleanField(default=False)
-
-    def __str__(self) -> str:
-        """
-        Return the string representation of the organization.
-
-        Returns
-        -------
-        str
-            The string representation of the OrganizationMember.
-        """
-        return str(self.id)
-
-
-class OrganizationSocialLink(SocialLink):
-    """
-    Create the organization social link model.
-    """
-
-    org = models.ForeignKey(
-        Organization, on_delete=models.CASCADE, null=True, related_name="social_links"
-    )
-
-
-class OrganizationTask(models.Model):
-    """
-    Create the organization task model.
-    """
-
-    id = models.UUIDField(primary_key=True, default=uuid4, editable=False)
-    org = models.ForeignKey(Organization, on_delete=models.CASCADE)
-    task = models.ForeignKey("content.Task", on_delete=models.CASCADE)
-    group = models.ForeignKey(
-        "Group", on_delete=models.CASCADE, blank=True, null=True, related_name="groups"
-    )
-
-    def __str__(self) -> str:
-        """
-        Return the string representation of the organization.
-
-        Returns
-        -------
-        str
-            The string representation of the OrganizationTask.
-        """
-        return str(self.id)
-
-
-class OrganizationText(models.Model):
-    """
-    Create the organization text model.
-    """
-
-    org = models.ForeignKey(
-        Organization, on_delete=models.CASCADE, null=True, related_name="texts"
-    )
-    iso = models.CharField(max_length=3, choices=ISO_CHOICES)
-    primary = models.BooleanField(default=False)
-    description = models.TextField(max_length=2500)
-    get_involved = models.TextField(max_length=500, blank=True)
-    donate_prompt = models.TextField(max_length=500, blank=True)
-
-    def __str__(self) -> str:
-        """
-        Return the string representation of the organization.
-
-        Returns
-        -------
-        str
-            The string representation of the OrganizationText.
-        """
-        return f"{self.org} - {self.iso}"
+# SPDX-License-Identifier: AGPL-3.0-or-later
+"""
+Models for the communities app.
+"""
+
+from uuid import uuid4
+
+from django.db import models
+
+from authentication import enums
+from content.models import SocialLink
+from utils.models import ISO_CHOICES
+
+# MARK: Main Tables
+
+
+class Organization(models.Model):
+    id = models.UUIDField(primary_key=True, default=uuid4, editable=False)
+    created_by = models.ForeignKey(
+        "authentication.UserModel",
+        related_name="created_org",
+        on_delete=models.CASCADE,
+    )
+    org_name = models.CharField(max_length=255)
+    name = models.CharField(max_length=255)
+    tagline = models.CharField(max_length=255, blank=True)
+    icon_url = models.OneToOneField(
+        "content.Image", on_delete=models.CASCADE, blank=True, null=True
+    )
+    location = models.OneToOneField(
+        "content.Location", on_delete=models.CASCADE, null=False, blank=False
+    )
+    get_involved_url = models.URLField(blank=True)
+    terms_checked = models.BooleanField(default=False)
+    is_high_risk = models.BooleanField(default=False)
+    status = models.ForeignKey(
+        "StatusType",
+        on_delete=models.CASCADE,
+        default=enums.StatusTypes.PENDING.value,
+        blank=True,
+        null=True,
+    )
+    status_updated = models.DateTimeField(auto_now=True, null=True)
+    acceptance_date = models.DateTimeField(blank=True, null=True)
+    deletion_date = models.DateTimeField(blank=True, null=True)
+
+    topics = models.ManyToManyField("content.Topic", blank=True)
+    faqs = models.ManyToManyField("content.Faq", blank=True)
+    resources = models.ManyToManyField("content.Resource", blank=True)
+    discussions = models.ManyToManyField("content.Discussion", blank=True)
+
+    def __str__(self) -> str:
+        return self.name
+
+
+# MARK: Bridge Tables
+
+
+class OrganizationApplication(models.Model):
+    org = models.ForeignKey(Organization, on_delete=models.CASCADE)
+    status = models.ForeignKey("StatusType", on_delete=models.CASCADE, default=1)
+    orgs_in_favor = models.ManyToManyField(
+        "communities.Organization", related_name="in_favor", blank=True
+    )
+    orgs_against = models.ManyToManyField(
+        "communities.Organization", related_name="against", blank=True
+    )
+    creation_date = models.DateTimeField(auto_now_add=True)
+
+    def __str__(self) -> str:
+        return str(self.creation_date)
+
+
+class OrganizationApplicationStatus(models.Model):
+    id = models.UUIDField(primary_key=True, default=uuid4, editable=False)
+    status_name = models.CharField(max_length=255)
+
+    def __str__(self) -> str:
+        return self.status_name
+
+
+class OrganizationImage(models.Model):
+    org = models.ForeignKey(Organization, on_delete=models.CASCADE)
+    image = models.ForeignKey("content.Image", on_delete=models.CASCADE)
+    sequence_index = models.IntegerField()
+
+    def __str__(self) -> str:
+        return str(self.id)
+
+
+class OrganizationMember(models.Model):
+    org = models.ForeignKey(Organization, on_delete=models.CASCADE)
+    user = models.ForeignKey("authentication.UserModel", on_delete=models.CASCADE)
+    is_owner = models.BooleanField(default=False)
+    is_admin = models.BooleanField(default=False)
+    is_comms = models.BooleanField(default=False)
+
+    def __str__(self) -> str:
+        return str(self.id)
+
+
+class OrganizationSocialLink(SocialLink):
+    org = models.ForeignKey(
+        Organization, on_delete=models.CASCADE, null=True, related_name="social_links"
+    )
+
+
+class OrganizationTask(models.Model):
+    id = models.UUIDField(primary_key=True, default=uuid4, editable=False)
+    org = models.ForeignKey(Organization, on_delete=models.CASCADE)
+    task = models.ForeignKey("content.Task", on_delete=models.CASCADE)
+    group = models.ForeignKey(
+        "Group", on_delete=models.CASCADE, blank=True, null=True, related_name="groups"
+    )
+
+    def __str__(self) -> str:
+        return str(self.id)
+
+
+class OrganizationText(models.Model):
+    org = models.ForeignKey(
+        Organization, on_delete=models.CASCADE, null=True, related_name="texts"
+    )
+    iso = models.CharField(max_length=3, choices=ISO_CHOICES)
+    primary = models.BooleanField(default=False)
+    description = models.TextField(max_length=2500)
+    get_involved = models.TextField(max_length=500, blank=True)
+    donate_prompt = models.TextField(max_length=500, blank=True)
+
+    def __str__(self) -> str:
+        return f"{self.org} - {self.iso}"