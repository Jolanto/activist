--- conflicted
+++ resolved
@@ -1,12 +1,8 @@
 # SPDX-License-Identifier: AGPL-3.0-or-later
-<<<<<<< HEAD
-=======
 """
 Utility functions for date formatting and logic validation as well as other common operations.
 """
 
-import re
->>>>>>> 08b374c0
 from typing import Any
 
 from django.utils.translation import gettext as _
@@ -14,8 +10,6 @@
 
 
 def validate_creation_and_deletion_dates(data: Any) -> None:
-<<<<<<< HEAD
-=======
     """
     Validate creation and deletion dates for format and logical order.
 
@@ -33,13 +27,6 @@
         is before creation_date.
     """
 
-    if not re.match(r"^\d{4}-\d{2}-\d{2}T\d{2}:\d{2}:\d{2}$", data["creation_date"]):
-        raise serializers.ValidationError(
-            _("Invalid creation_date format. It needs to be in ISO format."),
-            code="invalid_creation_date",
-        )
-
->>>>>>> 08b374c0
     if data.get("deletion_date") and data.get("deletion_date") < data["creation_date"]:
         raise serializers.ValidationError(
             _("The field deletion_date cannot be before creation_date."),
