"""
Events Models

This file contains models for the events app.

Contents:
    - Event
    - Format
    - Role
    - EventAttendee
    - EventFormat
    - EventAttendeeStatus
    - EventResource
    - EventRole
    - EventTask
    - EventTopic
"""


from django.db import models

from backend.mixins.models import BaseModelMixin


class Event(BaseModelMixin):
    name = models.CharField(max_length=255)
    tagline = models.CharField(max_length=255, null=True)
    type = models.CharField(max_length=255)
    description = models.TextField(max_length=500)
    get_involved_text = models.TextField(max_length=500)
    online_location_link = models.CharField(max_length=255, null=True)
    offline_location_name = models.CharField(max_length=255, null=True)
    offline_location_lat = models.FloatField(null=True)
    offline_location_long = models.FloatField(null=True)
<<<<<<< HEAD
    start_time = models.DateTimeField(null=True)
    end_time = models.DateTimeField(null=True)
    created_by = models.ForeignKey(
        "authentication.User", related_name="created_events", on_delete=models.CASCADE
    )
    creation_date = models.DateTimeField(auto_now_add=True)
    deletion_date = models.DateTimeField(auto_now=True, null=True)
=======
    start_time = models.DateField(null=True)
    end_time = models.DateField(null=True)
>>>>>>> ab424e83

    def __str__(self) -> str:
        return self.name


class Format(BaseModelMixin):
    name = models.CharField(max_length=255)
    description = models.TextField(max_length=500)
<<<<<<< HEAD
    creation_date = models.DateTimeField(auto_now_add=True)
    last_updated = models.DateTimeField(auto_now=True)
    deprecation_date = models.DateTimeField(null=True)
=======
>>>>>>> ab424e83

    def __str__(self) -> str:
        return self.name


class Role(BaseModelMixin):
    name = models.CharField(max_length=255)
    is_custom = models.BooleanField(default=False)
    description = models.TextField(max_length=500)
<<<<<<< HEAD
    creation_date = models.DateTimeField(auto_now_add=True)
    last_updated = models.DateTimeField(auto_now=True)
    deprecation_date = models.DateTimeField(null=True)
=======
>>>>>>> ab424e83

    def __str__(self) -> str:
        return self.name


class EventAttendee(BaseModelMixin):
    event_id = models.ForeignKey(Event, on_delete=models.CASCADE)
    user_id = models.ForeignKey("authentication.User", on_delete=models.CASCADE)
    role_id = models.ForeignKey("Role", on_delete=models.CASCADE, null=True)
    attendee_status = models.ForeignKey(
        "EventAttendeeStatus", on_delete=models.CASCADE, default=1
    )

    def __str__(self) -> str:
        return f"{self.user_id} - {self.event_id}"


class EventFormat(BaseModelMixin):
    event_id = models.ForeignKey(Event, on_delete=models.CASCADE)
    format_id = models.ForeignKey("Format", on_delete=models.CASCADE)

    def __str__(self) -> str:
        return str(self.id)


class EventAttendeeStatus(BaseModelMixin):
    status_name = models.CharField(max_length=255)

    def __str__(self) -> str:
        return self.status_name


class EventResource(BaseModelMixin):
    event_id = models.ForeignKey(Event, on_delete=models.CASCADE)
    resource_id = models.ForeignKey("content.Resource", on_delete=models.CASCADE)

    def __str__(self) -> str:
        return str(self.id)


class EventRole(BaseModelMixin):
    event_id = models.ForeignKey(Event, on_delete=models.CASCADE)
    role_id = models.ForeignKey("Role", on_delete=models.CASCADE)

    def __str__(self) -> str:
        return str(self.id)


class EventTask(BaseModelMixin):
    event_id = models.ForeignKey(Event, on_delete=models.CASCADE)
    task_id = models.ForeignKey("content.Task", on_delete=models.CASCADE)

    def __str__(self) -> str:
        return str(self.id)


class EventTopic(BaseModelMixin):
    event_id = models.ForeignKey(Event, on_delete=models.CASCADE)
    topic_id = models.ForeignKey("content.Topic", on_delete=models.CASCADE)

    def __str__(self) -> str:
        return str(self.id)<|MERGE_RESOLUTION|>--- conflicted
+++ resolved
@@ -32,18 +32,11 @@
     offline_location_name = models.CharField(max_length=255, null=True)
     offline_location_lat = models.FloatField(null=True)
     offline_location_long = models.FloatField(null=True)
-<<<<<<< HEAD
     start_time = models.DateTimeField(null=True)
     end_time = models.DateTimeField(null=True)
     created_by = models.ForeignKey(
         "authentication.User", related_name="created_events", on_delete=models.CASCADE
     )
-    creation_date = models.DateTimeField(auto_now_add=True)
-    deletion_date = models.DateTimeField(auto_now=True, null=True)
-=======
-    start_time = models.DateField(null=True)
-    end_time = models.DateField(null=True)
->>>>>>> ab424e83
 
     def __str__(self) -> str:
         return self.name
@@ -52,12 +45,7 @@
 class Format(BaseModelMixin):
     name = models.CharField(max_length=255)
     description = models.TextField(max_length=500)
-<<<<<<< HEAD
-    creation_date = models.DateTimeField(auto_now_add=True)
-    last_updated = models.DateTimeField(auto_now=True)
     deprecation_date = models.DateTimeField(null=True)
-=======
->>>>>>> ab424e83
 
     def __str__(self) -> str:
         return self.name
@@ -67,12 +55,7 @@
     name = models.CharField(max_length=255)
     is_custom = models.BooleanField(default=False)
     description = models.TextField(max_length=500)
-<<<<<<< HEAD
-    creation_date = models.DateTimeField(auto_now_add=True)
-    last_updated = models.DateTimeField(auto_now=True)
     deprecation_date = models.DateTimeField(null=True)
-=======
->>>>>>> ab424e83
 
     def __str__(self) -> str:
         return self.name
