--- conflicted
+++ resolved
@@ -12,11 +12,8 @@
     FormatFactory,
     RoleFactory,
 )
-<<<<<<< HEAD
+from events.models import EventText
 from unittest.mock import patch
-=======
-from events.models import EventText
->>>>>>> 6771f4a8
 
 pytestmark = pytest.mark.django_db
 
@@ -34,7 +31,18 @@
     assert str(_format) == _format.name
     assert str(role) == role.name
 
-<<<<<<< HEAD
+
+def test_event_text_str_method() -> None:
+    event = EventFactory.create()
+    event_text = EventText.objects.create(
+        event=event,
+        iso="en",
+        primary=True,
+        description="Test description",
+        get_involved="Get involved text"
+    )
+    assert str(event_text) == f"{event_text.event} - {event_text.iso}"
+
 
 # def test_invalidate_event_cache() -> None:
 #     event = EventFactory.create()
@@ -53,16 +61,4 @@
     event.save()
 
     mock_keys.assert_called()
-    mock_delete_many.assert_called()
-=======
-def test_event_text_str_method() -> None:
-    event = EventFactory.create()
-    event_text = EventText.objects.create(
-        event=event,
-        iso="en",
-        primary=True,
-        description="Test description",
-        get_involved="Get involved text"
-    )
-    assert str(event_text) == f"{event_text.event} - {event_text.iso}"
->>>>>>> 6771f4a8
+    mock_delete_many.assert_called()