--- conflicted
+++ resolved
@@ -207,16 +207,9 @@
 
 # MARK: Bridge Tables
 
-<<<<<<< HEAD
-=======
+
 # MARK: Bridge Tables
 
-
-class EventSocialLinkViewSet(viewsets.ModelViewSet[EventSocialLink]):
-    """
-    Viewset for operations on EventSocialLink objects.
-    """
->>>>>>> 3087e6cd
 
 class EventSocialLinkViewSet(viewsets.ModelViewSet[EventSocialLink]):
     queryset = EventSocialLink.objects.all()
