# mypy: disable-error-code="override"
from django.db.models import Q
from rest_framework import status, viewsets
from rest_framework.permissions import IsAuthenticatedOrReadOnly
from rest_framework.request import Request
from rest_framework.response import Response
from rest_framework.throttling import AnonRateThrottle, UserRateThrottle

from backend.paginator import CustomPagination

<<<<<<< HEAD
from .models import (
    Discussion,
    DiscussionEntry,
    Image,
    Resource,
    ResourceTopic,
    Task,
    Topic,
    TopicFormat,
)
from .serializers import (
    DiscussionEntrySerializer,
    DiscussionSerializer,
=======
from .models import Faq, Image, Resource, ResourceTopic, Task, Topic, TopicFormat
from .serializers import (
    FaqSerializer,
>>>>>>> 34d2eda9
    ImageSerializer,
    ResourceSerializer,
    ResourceTopicSerializer,
    TaskSerializer,
    TopicFormatSerializer,
    TopicSerializer,
)


<<<<<<< HEAD
class DiscussionViewSet:
    queryset = Discussion.objects.all()
    serializer_class = DiscussionSerializer
    pagination_class = CustomPagination
    throttle_classes = [AnonRateThrottle, UserRateThrottle]
    permission_classes = [IsAuthenticatedOrReadOnly]

    def create(self, request: Request) -> Response:
        if request.user.is_authenticated:
            request.data["created_by"] = request.user
            serializer = self.get_serializer(data=request.data)
            serializer.is_valid(raise_exception=True)
            serializer.save()
            return Response(serializer.data, status=status.HTTP_201_CREATED)

        return Response(
            {"error": "You are not allowed to create a discussion."},
            status=status.HTTP_403_FORBIDDEN,
        )

    def retrieve(self, request: Request, pk: str | None = None) -> Response:
        query = self.get_queryset(id=pk)

        serializer = self.get_serializer(query)
        return Response(serializer.data)

    def list(self, request: Request) -> Response:
        if request.user.is_authenticated:
            query = self.queryset.filter(
                Q(private=False) | Q(private=True, created_by=request.user)
            )
        else:
            query = self.queryset.filter()

        serializer = self.get_serializer(query, many=True)
        return self.get_paginated_response(self.paginate_queryset(serializer.data))

    def update(self, request: Request, pk: str | None = None) -> Response:
        item = self.get_object()
        if item.created_by != request.user:
            return Response(
                {"error": "You are not allowed to update this discussion."},
                status=status.HTTP_403_FORBIDDEN,
            )
        serializer = self.get_serializer(item, data=request.data)
        serializer.is_valid(raise_exception=True)
        serializer.save()
        return Response(serializer.data, status=status.HTTP_200_OK)

    def partial_update(self, request: Request, pk: str | None = None) -> Response:
        item = self.get_object()
        if item.created_by != request.user:
            return Response(
                {"error": "You are not allowed to update this discussion."},
                status=status.HTTP_403_FORBIDDEN,
            )
        serializer = self.get_serializer(item, data=request.data, partial=True)
        serializer.is_valid(raise_exception=True)
        serializer.save()
        return Response(serializer.data, status=status.HTTP_200_OK)

    def destroy(self, request: Request, pk: str | None = None) -> Response:
        item = self.get_object()
        if item.created_by != request.user:
            return Response(
                {"error": "You are not allowed to delete this discussion."},
                status=status.HTTP_403_FORBIDDEN,
            )

        self.perform_destroy(item)
        return Response(status=status.HTTP_204_NO_CONTENT)


class DiscussionEntryViewSet:
    queryset = DiscussionEntry.objects.all()
    serializer_class = DiscussionEntrySerializer
    pagination_class = CustomPagination
    throttle_classes = [AnonRateThrottle, UserRateThrottle]
    permission_classes = [IsAuthenticatedOrReadOnly]

    def create(self, request: Request) -> Response:
        if request.user.is_authenticated:
            request.data["user_id"] = request.user
            serializer = self.get_serializer(data=request.data)
            serializer.is_valid(raise_exception=True)
            serializer.save()
            return Response(serializer.data, status=status.HTTP_201_CREATED)

        return Response(
            {"error": "You are not allowed to create a discussion entry."},
            status=status.HTTP_403_FORBIDDEN,
        )

    def retrieve(self, request: Request, pk: str | None = None) -> Response:
        query = self.get_queryset(id=pk)

        serializer = self.get_serializer(query)
        return Response(serializer.data)

    def list(self, request: Request) -> Response:
        if request.user.is_authenticated:
            query = self.queryset.filter(
                Q(private=False) | Q(private=True, created_by=request.user)
            )
        else:
            query = self.queryset.filter()

        serializer = self.get_serializer(query, many=True)
        return self.get_paginated_response(self.paginate_queryset(serializer.data))

    def update(self, request: Request, pk: str | None = None) -> Response:
        item = self.get_object()
        if item.created_by != request.user:
            return Response(
                {"error": "You are not allowed to update this discussion entry."},
                status=status.HTTP_403_FORBIDDEN,
            )
        serializer = self.get_serializer(item, data=request.data)
        serializer.is_valid(raise_exception=True)
        serializer.save()
        return Response(serializer.data, status=status.HTTP_200_OK)

    def partial_update(self, request: Request, pk: str | None = None) -> Response:
        item = self.get_object()
        if item.created_by != request.user:
            return Response(
                {"error": "You are not allowed to update this discussion entry."},
                status=status.HTTP_403_FORBIDDEN,
            )
        serializer = self.get_serializer(item, data=request.data, partial=True)
        serializer.is_valid(raise_exception=True)
        serializer.save()
        return Response(serializer.data, status=status.HTTP_200_OK)

    def destroy(self, request: Request, pk: str | None = None) -> Response:
        item = self.get_object()
        if item.created_by != request.user:
            return Response(
                {"error": "You are not allowed to delete this discussion entry."},
                status=status.HTTP_403_FORBIDDEN,
            )

        self.perform_destroy(item)
        return Response(status=status.HTTP_204_NO_CONTENT)
=======
class FaqViewSet(viewsets.ModelViewSet[Faq]):
    queryset = Faq.objects.all()
    serializer_class = FaqSerializer
    pagination_class = CustomPagination
>>>>>>> 34d2eda9


class ImageViewSet(viewsets.ModelViewSet[Image]):
    queryset = Image.objects.all()
    serializer_class = ImageSerializer
    pagination_class = CustomPagination


class ResourceViewSet(viewsets.ModelViewSet[Resource]):
    queryset = Resource.objects.all()
    serializer_class = ResourceSerializer
    pagination_class = CustomPagination
    throttle_classes = [AnonRateThrottle, UserRateThrottle]
    permission_classes = [IsAuthenticatedOrReadOnly]

    def create(self, request: Request) -> Response:
        if request.user.is_authenticated:
            serializer = self.get_serializer(data=request.data)
            serializer.is_valid(raise_exception=True)
            serializer.save(created_by=request.user)
            return Response(serializer.data, status=status.HTTP_201_CREATED)

        return Response(
            {"error": "You are not allowed to create a resource."},
            status=status.HTTP_403_FORBIDDEN,
        )

    def retrieve(self, request: Request, pk: str | None = None) -> Response:
        if request.user.is_authenticated:
            query = self.queryset.filter(
                Q(private=False) | Q(private=True, created_by=request.user), id=pk
            )
        else:
            query = self.queryset.filter(Q(private=False), id=pk)

        serializer = self.get_serializer(query)
        return Response(serializer.data)

    def list(self, request: Request) -> Response:
        if request.user.is_authenticated:
            query = self.queryset.filter(
                Q(private=False) | Q(private=True, created_by=request.user)
            )
        else:
            query = self.queryset.filter(private=False)

        serializer = self.get_serializer(query, many=True)
        return self.get_paginated_response(self.paginate_queryset(serializer.data))

    def update(self, request: Request, pk: str | None = None) -> Response:
        item = self.get_object()
        if item.created_by != request.user:
            return Response(
                {"error": "You are not allowed to update this resource."},
                status=status.HTTP_403_FORBIDDEN,
            )
        serializer = self.get_serializer(item, data=request.data)
        serializer.is_valid(raise_exception=True)
        serializer.save()
        return Response(serializer.data, status=status.HTTP_200_OK)

    def partial_update(self, request: Request, pk: str | None = None) -> Response:
        item = self.get_object()
        if item.created_by != request.user:
            return Response(
                {"error": "You are not allowed to update this resource."},
                status=status.HTTP_403_FORBIDDEN,
            )
        serializer = self.get_serializer(item, data=request.data, partial=True)
        serializer.is_valid(raise_exception=True)
        serializer.save()
        return Response(serializer.data, status=status.HTTP_200_OK)

    def destroy(self, request: Request, pk: str | None = None) -> Response:
        item = self.get_object()
        if item.created_by != request.user:
            return Response(
                {"error": "You are not allowed to delete this resource."},
                status=status.HTTP_403_FORBIDDEN,
            )

        self.perform_destroy(item)
        return Response(status=status.HTTP_204_NO_CONTENT)


class TaskViewSet(viewsets.ModelViewSet[Task]):
    queryset = Task.objects.all()
    serializer_class = TaskSerializer
    pagination_class = CustomPagination


class TopicViewSet(viewsets.ModelViewSet[Topic]):
    queryset = Topic.objects.all()
    serializer_class = TopicSerializer

    pagination_class = CustomPagination


class ResourceTopicViewSet(viewsets.ModelViewSet[ResourceTopic]):
    queryset = ResourceTopic.objects.all()
    serializer_class = ResourceTopicSerializer
    pagination_class = CustomPagination


class TopicFormatViewSet(viewsets.ModelViewSet[TopicFormat]):
    queryset = TopicFormat.objects.all()
    serializer_class = TopicFormatSerializer
    pagination_class = CustomPagination<|MERGE_RESOLUTION|>--- conflicted
+++ resolved
@@ -8,10 +8,10 @@
 
 from backend.paginator import CustomPagination
 
-<<<<<<< HEAD
 from .models import (
     Discussion,
     DiscussionEntry,
+    Faq,
     Image,
     Resource,
     ResourceTopic,
@@ -22,11 +22,7 @@
 from .serializers import (
     DiscussionEntrySerializer,
     DiscussionSerializer,
-=======
-from .models import Faq, Image, Resource, ResourceTopic, Task, Topic, TopicFormat
-from .serializers import (
     FaqSerializer,
->>>>>>> 34d2eda9
     ImageSerializer,
     ResourceSerializer,
     ResourceTopicSerializer,
@@ -36,7 +32,6 @@
 )
 
 
-<<<<<<< HEAD
 class DiscussionViewSet:
     queryset = Discussion.objects.all()
     serializer_class = DiscussionSerializer
@@ -181,12 +176,12 @@
 
         self.perform_destroy(item)
         return Response(status=status.HTTP_204_NO_CONTENT)
-=======
+
+
 class FaqViewSet(viewsets.ModelViewSet[Faq]):
     queryset = Faq.objects.all()
     serializer_class = FaqSerializer
     pagination_class = CustomPagination
->>>>>>> 34d2eda9
 
 
 class ImageViewSet(viewsets.ModelViewSet[Image]):
