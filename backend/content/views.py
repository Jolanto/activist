--- conflicted
+++ resolved
@@ -8,15 +8,10 @@
 
 from backend.paginator import CustomPagination
 
-<<<<<<< HEAD
-from .models import Faq, Resource, ResourceTopic, Task, Topic, TopicFormat
+from .models import Faq, Image, Resource, ResourceTopic, Task, Topic, TopicFormat
 from .serializers import (
     FaqSerializer,
-=======
-from .models import Image, Resource, ResourceTopic, Task, Topic, TopicFormat
-from .serializers import (
     ImageSerializer,
->>>>>>> b8fc13c1
     ResourceSerializer,
     ResourceTopicSerializer,
     TaskSerializer,
@@ -28,6 +23,13 @@
     queryset = Faq.objects.all()
     serializer_class = FaqSerializer
     pagination_class = CustomPagination
+
+
+class ImageViewSet(viewsets.ModelViewSet[Image]):
+    queryset = Image.objects.all()
+    serializer_class = ImageSerializer
+    pagination_class = CustomPagination
+
 
 class ResourceViewSet(viewsets.ModelViewSet[Resource]):
     queryset = Resource.objects.all()
@@ -128,9 +130,4 @@
 class TopicFormatViewSet(viewsets.ModelViewSet[TopicFormat]):
     queryset = TopicFormat.objects.all()
     serializer_class = TopicFormatSerializer
-    pagination_class = CustomPagination
-
-class ImageViewSet(viewsets.ModelViewSet[Image]):
-    queryset = Image.objects.all()
-    serializer_class = ImageSerializer
     pagination_class = CustomPagination