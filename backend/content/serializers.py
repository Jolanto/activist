from typing import Any, Dict, Union

from django.utils.translation import gettext as _
from rest_framework import serializers

from events.models import Format
from utils.utils import (
    validate_creation_and_deletion_dates,
    validate_creation_and_deprecation_dates,
    validate_empty,
    validate_object_existence,
)

<<<<<<< HEAD
from .models import (
    Discussion,
    DiscussionEntry,
    Image,
    Resource,
    ResourceTopic,
    Task,
    Topic,
    TopicFormat,
)


class DiscussionSerializer(serializers.ModelSerializer[Discussion]):
    class Meta:
        model = Discussion
        fields = [
            "id",
            "created_by",
            "org_id",
            "group_id",
            "event_id",
            "category",
            "creation_date",
            "deletion_date",
        ]


class DiscussionEntrySerializer(serializers.ModelSerializer[DiscussionEntry]):
    class Meta:
        model = DiscussionEntry
        fields = [
            "id",
            "discussion_id",
            "user_id",
            "text",
            "creation_date",
            "deletion_date",
        ]
=======
from .models import Faq, Image, Resource, ResourceTopic, Task, Topic, TopicFormat


class FaqSerializer(serializers.ModelSerializer[Faq]):
    class Meta:
        model = Faq
        fields = ["id", "name", "question", "org_id", "answer", "last_updated"]


class ImageSerializer(serializers.ModelSerializer[Image]):
    class Meta:
        model = Image
        fields = "__all__"

    def validate(self, data: Dict[str, Union[str, int]]) -> Dict[str, Union[str, int]]:
        # TODO: not sure what validation should be performance.
        return data
>>>>>>> 34d2eda9


class ResourceSerializer(serializers.ModelSerializer[Resource]):
    class Meta:
        model = Resource
        fields = [
            "name",
            "description",
            "topics",
            "category",
            "url",
            "private",
            "total_flags",
        ]

    def validate(self, data: Dict[str, Union[str, Any]]) -> Dict[str, Union[str, Any]]:
        if total_flags := data.get("total_flags") is not None:
            if not isinstance(total_flags, int):
                raise serializers.ValidationError(
                    _("Total flags must be an integer value.")
                )
        return data


class TaskSerializer(serializers.ModelSerializer[Task]):
    class Meta:
        model = Task
        fields = "__all__"

    def validate(self, data: Dict[str, Union[str, int]]) -> Dict[str, Union[str, int]]:
        validate_empty(data["name"], "name")
        validate_empty(data["description"], "description")
        validate_empty(data["location"], "location")
        validate_creation_and_deletion_dates(data)

        return data


class TopicSerializer(serializers.ModelSerializer[Topic]):
    class Meta:
        model = Topic
        fields = "__all__"

    def validate(self, data: Dict[str, Union[str, int]]) -> Dict[str, Union[str, int]]:
        validate_empty(data["name"], "name")
        validate_empty(data["description"], "description")

        if data["active"] is True and data["deprecation_date"] is not None:
            raise serializers.ValidationError(
                "Active topics cannot have a deprecation date."
            )

        if data["active"] is False and data["deprecation_date"] is None:
            raise serializers.ValidationError(
                "Inactive topics must have a deprecation date."
            )

        validate_creation_and_deprecation_dates(data)

        return data


class ResourceTopicSerializer(serializers.ModelSerializer[ResourceTopic]):
    class Meta:
        model = ResourceTopic
        fields = "__all__"

    def validate(self, data: Dict[str, Union[str, int]]) -> Dict[str, Union[str, int]]:
        validate_object_existence(Resource, data["resource_id"])
        validate_object_existence(Topic, data["topic_id"])

        return data


class TopicFormatSerializer(serializers.ModelSerializer[TopicFormat]):
    class Meta:
        model = TopicFormat
        fields = "__all__"

    def validate(self, data: Dict[str, Union[str, int]]) -> Dict[str, Union[str, int]]:
        validate_object_existence(Topic, data["topic_id"])
        validate_object_existence(Format, data["format_id"])

<<<<<<< HEAD
        return data


class ImageSerializer(serializers.ModelSerializer[Image]):
    class Meta:
        model = Image
        fields = "__all__"

    def validate(self, data: Dict[str, Union[str, int]]) -> Dict[str, Union[str, int]]:
        # TODO: not sure what validation should be performance
=======
>>>>>>> 34d2eda9
        return data<|MERGE_RESOLUTION|>--- conflicted
+++ resolved
@@ -10,11 +10,10 @@
     validate_empty,
     validate_object_existence,
 )
-
-<<<<<<< HEAD
 from .models import (
     Discussion,
     DiscussionEntry,
+    Faq,
     Image,
     Resource,
     ResourceTopic,
@@ -50,8 +49,6 @@
             "creation_date",
             "deletion_date",
         ]
-=======
-from .models import Faq, Image, Resource, ResourceTopic, Task, Topic, TopicFormat
 
 
 class FaqSerializer(serializers.ModelSerializer[Faq]):
@@ -68,7 +65,6 @@
     def validate(self, data: Dict[str, Union[str, int]]) -> Dict[str, Union[str, int]]:
         # TODO: not sure what validation should be performance.
         return data
->>>>>>> 34d2eda9
 
 
 class ResourceSerializer(serializers.ModelSerializer[Resource]):
@@ -152,17 +148,4 @@
         validate_object_existence(Topic, data["topic_id"])
         validate_object_existence(Format, data["format_id"])
 
-<<<<<<< HEAD
-        return data
-
-
-class ImageSerializer(serializers.ModelSerializer[Image]):
-    class Meta:
-        model = Image
-        fields = "__all__"
-
-    def validate(self, data: Dict[str, Union[str, int]]) -> Dict[str, Union[str, int]]:
-        # TODO: not sure what validation should be performance
-=======
->>>>>>> 34d2eda9
         return data