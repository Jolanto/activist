from typing import Any, Dict, Union

from django.utils.translation import gettext as _
from rest_framework import serializers

from events.models import Format
from utils.utils import (
    validate_creation_and_deletion_dates,
    validate_creation_and_deprecation_dates,
    validate_empty,
    validate_object_existence,
)

<<<<<<< HEAD
from .models import Faq, Resource, ResourceTopic, Task, Topic, TopicFormat


class FaqSerializer(serializers.ModelSerializer[Faq]):
    class Meta:
        model = Faq
        fields = ["id", "name", "question", "org_id", "answer", "last_updated"]
=======
from .models import Image, Resource, ResourceTopic, Task, Topic, TopicFormat
>>>>>>> b8fc13c1


class ResourceSerializer(serializers.ModelSerializer[Resource]):
    class Meta:
        model = Resource
        fields = [
            "name",
            "description",
            "topics",
            "category",
            "url",
            "private",
            "total_flags",
        ]

    def validate(self, data: Dict[str, Union[str, Any]]) -> Dict[str, Union[str, Any]]:
        if total_flags := data.get("total_flags") is not None:
            if not isinstance(total_flags, int):
                raise serializers.ValidationError(
                    _("Total flags must be an integer value.")
                )
        return data


class TaskSerializer(serializers.ModelSerializer[Task]):
    class Meta:
        model = Task
        fields = "__all__"

    def validate(self, data: Dict[str, Union[str, int]]) -> Dict[str, Union[str, int]]:
        validate_empty(data["name"], "name")
        validate_empty(data["description"], "description")
        validate_empty(data["location"], "location")
        validate_creation_and_deletion_dates(data)

        return data


class TopicSerializer(serializers.ModelSerializer[Topic]):
    class Meta:
        model = Topic
        fields = "__all__"

    def validate(self, data: Dict[str, Union[str, int]]) -> Dict[str, Union[str, int]]:
        validate_empty(data["name"], "name")
        validate_empty(data["description"], "description")

        if data["active"] is True and data["deprecation_date"] is not None:
            raise serializers.ValidationError(
                "Active topics cannot have a deprecation date."
            )

        if data["active"] is False and data["deprecation_date"] is None:
            raise serializers.ValidationError(
                "Inactive topics must have a deprecation date."
            )

        validate_creation_and_deprecation_dates(data)

        return data


class ResourceTopicSerializer(serializers.ModelSerializer[ResourceTopic]):
    class Meta:
        model = ResourceTopic
        fields = "__all__"

    def validate(self, data: Dict[str, Union[str, int]]) -> Dict[str, Union[str, int]]:
        validate_object_existence(Resource, data["resource_id"])
        validate_object_existence(Topic, data["topic_id"])

        return data


class TopicFormatSerializer(serializers.ModelSerializer[TopicFormat]):
    class Meta:
        model = TopicFormat
        fields = "__all__"

    def validate(self, data: Dict[str, Union[str, int]]) -> Dict[str, Union[str, int]]:
        validate_object_existence(Topic, data["topic_id"])
        validate_object_existence(Format, data["format_id"])

        return data

class ImageSerializer(serializers.ModelSerializer[Image]):
    class Meta:
        model = Image
        fields = "__all__"

    def validate(self, data: Dict[str, Union[str, int]]) -> Dict[str, Union[str, int]]:
        # TODO: not sure what validation should be performance
        return data<|MERGE_RESOLUTION|>--- conflicted
+++ resolved
@@ -11,17 +11,24 @@
     validate_object_existence,
 )
 
-<<<<<<< HEAD
-from .models import Faq, Resource, ResourceTopic, Task, Topic, TopicFormat
+
+from .models import Faq, Image, Resource, ResourceTopic, Task, Topic, TopicFormat
 
 
 class FaqSerializer(serializers.ModelSerializer[Faq]):
     class Meta:
         model = Faq
         fields = ["id", "name", "question", "org_id", "answer", "last_updated"]
-=======
-from .models import Image, Resource, ResourceTopic, Task, Topic, TopicFormat
->>>>>>> b8fc13c1
+
+
+class ImageSerializer(serializers.ModelSerializer[Image]):
+    class Meta:
+        model = Image
+        fields = "__all__"
+
+    def validate(self, data: Dict[str, Union[str, int]]) -> Dict[str, Union[str, int]]:
+        # TODO: not sure what validation should be performance.
+        return data
 
 
 class ResourceSerializer(serializers.ModelSerializer[Resource]):
@@ -105,13 +112,4 @@
         validate_object_existence(Topic, data["topic_id"])
         validate_object_existence(Format, data["format_id"])
 
-        return data
-
-class ImageSerializer(serializers.ModelSerializer[Image]):
-    class Meta:
-        model = Image
-        fields = "__all__"
-
-    def validate(self, data: Dict[str, Union[str, int]]) -> Dict[str, Union[str, int]]:
-        # TODO: not sure what validation should be performance
         return data