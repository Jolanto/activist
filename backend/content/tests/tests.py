# SPDX-License-Identifier: AGPL-3.0-or-later
"""
Testing for the content app.
"""

# mypy: ignore-errors
import pytest
from uuid import uuid4
from django.utils import timezone

from content.factories import ResourceFactory, TaskFactory, TopicFactory
<<<<<<< HEAD
from unittest.mock import patch

=======
from content.models import (
    Discussion,
    Faq,
    Image,
    Location,
    SocialLink,
    Tag,
    DiscussionEntry
)
from authentication.factories import UserFactory
>>>>>>> 6771f4a8
pytestmark = pytest.mark.django_db


def test_str_methods() -> None:
    resource = ResourceFactory.build()
    task = TaskFactory.build()
    topics = TopicFactory.build()

    assert str(resource) == resource.name
    assert str(task) == task.name
    assert str(topics) == topics.name

<<<<<<< HEAD

@patch("content.signals.cache.keys")
@patch("content.signals.cache.delete_many")
def test_invalidate_resource_cache(mock_keys, mock_delete_many) -> None:
    resource = ResourceFactory.create()
    resource.save()

    mock_keys.assert_called()
    mock_delete_many.assert_called()
=======
def test_discussion_str_method():
    """Test the __str__ method of the Discussion model."""
    user = UserFactory()
    discussion = Discussion(
        id=uuid4(),
        created_by=user,
        title="Test Discussion",
        creation_date=timezone.now()
    )
    assert str(discussion) == f"{discussion.id}"

def test_faq_str_method():
    """Test the __str__ method of the Faq model."""
    faq = Faq(
        id=uuid4(),
        iso="en",
        primary=True,
        question="Test Question?",
        answer="Test Answer",
        order=1,
        last_updated=timezone.now()
    )
    assert str(faq) == faq.question

def test_image_str_method():
    """Test the __str__ method of the Image model."""
    image_id = uuid4()
    image = Image(
        id=image_id,
        creation_date=timezone.now()
    )
    assert str(image) == f"{image_id}"

def test_location_str_method():
    """Test the __str__ method of the Location model."""
    location_id = uuid4()
    location = Location(
        id=location_id,
        lat="40.7128",
        lon="-74.0060",
        display_name="New York City"
    )
    assert str(location) == f"{location_id}"

def test_social_link_str_method():
    """Test the __str__ method of the SocialLink model."""
    social_link = SocialLink(
        id=uuid4(),
        link="https://example.com",
        label="Example",
        order=1,
        creation_date=timezone.now(),
        last_updated=timezone.now()
    )
    assert str(social_link) == social_link.label

def test_tag_str_method():
    """Test the __str__ method of the Tag model."""
    tag_id = uuid4()
    tag = Tag(
        id=tag_id,
        text="Test Tag",
        description="Test Description",
        creation_date=timezone.now()
    )
    assert str(tag) == f"{tag_id}"

def test_discussion_entry_str_method():
    """Test the __str__ method of the DiscussionEntry model."""
    user = UserFactory()
    discussion = Discussion(
        id=uuid4(),
        created_by=user,
        title="Test Discussion",
        creation_date=timezone.now()
    )
    discussion.save()

    entry_id = uuid4()
    entry = DiscussionEntry(
        id=entry_id,
        discussion=discussion,
        created_by=user,
        text="Test Entry",
        creation_date=timezone.now(),
        last_updated=timezone.now()
    )
    assert str(entry) == f"{entry_id}"
>>>>>>> 6771f4a8
<|MERGE_RESOLUTION|>--- conflicted
+++ resolved
@@ -8,11 +8,8 @@
 from uuid import uuid4
 from django.utils import timezone
 
+from authentication.factories import UserFactory
 from content.factories import ResourceFactory, TaskFactory, TopicFactory
-<<<<<<< HEAD
-from unittest.mock import patch
-
-=======
 from content.models import (
     Discussion,
     Faq,
@@ -22,8 +19,8 @@
     Tag,
     DiscussionEntry
 )
-from authentication.factories import UserFactory
->>>>>>> 6771f4a8
+from unittest.mock import patch
+
 pytestmark = pytest.mark.django_db
 
 
@@ -36,17 +33,7 @@
     assert str(task) == task.name
     assert str(topics) == topics.name
 
-<<<<<<< HEAD
 
-@patch("content.signals.cache.keys")
-@patch("content.signals.cache.delete_many")
-def test_invalidate_resource_cache(mock_keys, mock_delete_many) -> None:
-    resource = ResourceFactory.create()
-    resource.save()
-
-    mock_keys.assert_called()
-    mock_delete_many.assert_called()
-=======
 def test_discussion_str_method():
     """Test the __str__ method of the Discussion model."""
     user = UserFactory()
@@ -57,6 +44,7 @@
         creation_date=timezone.now()
     )
     assert str(discussion) == f"{discussion.id}"
+
 
 def test_faq_str_method():
     """Test the __str__ method of the Faq model."""
@@ -71,6 +59,7 @@
     )
     assert str(faq) == faq.question
 
+
 def test_image_str_method():
     """Test the __str__ method of the Image model."""
     image_id = uuid4()
@@ -79,6 +68,7 @@
         creation_date=timezone.now()
     )
     assert str(image) == f"{image_id}"
+
 
 def test_location_str_method():
     """Test the __str__ method of the Location model."""
@@ -90,6 +80,7 @@
         display_name="New York City"
     )
     assert str(location) == f"{location_id}"
+
 
 def test_social_link_str_method():
     """Test the __str__ method of the SocialLink model."""
@@ -103,6 +94,7 @@
     )
     assert str(social_link) == social_link.label
 
+
 def test_tag_str_method():
     """Test the __str__ method of the Tag model."""
     tag_id = uuid4()
@@ -113,6 +105,7 @@
         creation_date=timezone.now()
     )
     assert str(tag) == f"{tag_id}"
+
 
 def test_discussion_entry_str_method():
     """Test the __str__ method of the DiscussionEntry model."""
@@ -135,4 +128,13 @@
         last_updated=timezone.now()
     )
     assert str(entry) == f"{entry_id}"
->>>>>>> 6771f4a8
+
+
+@patch("content.signals.cache.keys")
+@patch("content.signals.cache.delete_many")
+def test_invalidate_resource_cache(mock_keys, mock_delete_many) -> None:
+    resource = ResourceFactory.create()
+    resource.save()
+
+    mock_keys.assert_called()
+    mock_delete_many.assert_called()