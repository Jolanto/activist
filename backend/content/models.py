"""
Content Models

This file contains models for the content app.

TODO: All fields have on_delete=models.CASCADE: this needs to be reviewed, as SET_NULL is preferable in many cases.
TODO: In some/most cases a "ManyToManyField" may be more suitable and scalable than "ArrayField"

Contents:
    - Resource
    - Task
    - Topic
    - ResourceTopic
    - TopicFormat
"""

import uuid

from django.contrib.postgres.fields import ArrayField
from django.db import models


class Resource(models.Model):
    id = models.UUIDField(primary_key=True, default=uuid.uuid4, editable=False)
    name = models.CharField(max_length=255)
    description = models.TextField(max_length=500)
    topics = ArrayField(models.CharField(max_length=255))
    location = models.CharField(max_length=255)
    url = models.CharField(max_length=255)
    total_flags = models.IntegerField(null=True)
    creation_date = models.DateTimeField(auto_now_add=True)
    last_updated = models.DateTimeField(auto_now=True)
    deletion_date = models.DateField(null=True)

    def __str__(self):
        return self.name


<<<<<<< HEAD
class ResourceTopic(models.Model):
    resource_id = models.ForeignKey(Resource, on_delete=models.CASCADE)
    topic_id = models.ForeignKey("Topic", on_delete=models.CASCADE)

    def __str__(self):
        return self.id


=======
>>>>>>> ba71868c
class Task(models.Model):
    id = models.UUIDField(primary_key=True, default=uuid.uuid4, editable=False)
    name = models.CharField(max_length=255)
    description = models.TextField(max_length=500)
    location = models.CharField(max_length=255)
    tags = ArrayField(models.CharField(max_length=255))
    creation_date = models.DateTimeField(auto_now_add=True)
    deletion_date = models.DateField(null=True)

    def __str__(self):
        return self.name


class Topic(models.Model):
    id = models.UUIDField(primary_key=True, default=uuid.uuid4, editable=False)
    name = models.CharField(max_length=255)
    active = models.BooleanField(default=True)
    description = models.TextField(max_length=500)
    creation_date = models.DateTimeField(auto_now_add=True)
    last_updated = models.DateTimeField(auto_now=True)
    deprecation_date = models.DateField(null=True)

    def __str__(self):
        return self.name


class ResourceTopic(models.Model):
    resource_id = models.ForeignKey(Resource, on_delete=models.CASCADE)
    topic_id = models.ForeignKey(Topic, on_delete=models.CASCADE)

    def __str__(self):
        return self.id


class TopicFormat(models.Model):
    topic_id = models.ForeignKey(Topic, on_delete=models.CASCADE)
    format_id = models.ForeignKey("events.Format", on_delete=models.CASCADE)

    def __str__(self):
        return self.id<|MERGE_RESOLUTION|>--- conflicted
+++ resolved
@@ -36,17 +36,6 @@
         return self.name
 
 
-<<<<<<< HEAD
-class ResourceTopic(models.Model):
-    resource_id = models.ForeignKey(Resource, on_delete=models.CASCADE)
-    topic_id = models.ForeignKey("Topic", on_delete=models.CASCADE)
-
-    def __str__(self):
-        return self.id
-
-
-=======
->>>>>>> ba71868c
 class Task(models.Model):
     id = models.UUIDField(primary_key=True, default=uuid.uuid4, editable=False)
     name = models.CharField(max_length=255)
@@ -75,7 +64,7 @@
 
 class ResourceTopic(models.Model):
     resource_id = models.ForeignKey(Resource, on_delete=models.CASCADE)
-    topic_id = models.ForeignKey(Topic, on_delete=models.CASCADE)
+    topic_id = models.ForeignKey("Topic", on_delete=models.CASCADE)
 
     def __str__(self):
         return self.id
