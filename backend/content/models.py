"""
Content Models

This file contains models for the content app.

Contents:
    - Resource
    - Task
    - Topic
    - ResourceTopic
    - TopicFormat
"""

from django.contrib.postgres.fields import ArrayField
from django.db import models

from backend.mixins.models import BaseModelMixin, ModelMixin


class Resource(ModelMixin):
    name = models.CharField(max_length=255)
    description = models.TextField(max_length=500, null=True)
    topics = ArrayField(models.CharField(max_length=255), null=True)
    location = models.CharField(max_length=255, null=True)
    url = models.CharField(max_length=255)
    total_flags = models.IntegerField(default=0)
    private = models.BooleanField(default=True)
    creation_date = models.DateTimeField(auto_now_add=True)
    last_updated = models.DateTimeField(auto_now=True)
    deletion_date = models.DateTimeField(auto_now=True, null=True)

    def __str__(self) -> str:
        return self.name


class Task(ModelMixin):
    name = models.CharField(max_length=255)
    description = models.TextField(max_length=500)
<<<<<<< HEAD
    location = models.CharField(max_length=255, null=True)
    tags = ArrayField(models.CharField(max_length=255), null=True)
    creation_date = models.DateTimeField(auto_now_add=True)
    deletion_date = models.DateTimeField(auto_now=True, null=True)
=======
    location = models.CharField(max_length=255)
    tags = ArrayField(models.CharField(max_length=255))
>>>>>>> ab424e83

    def __str__(self) -> str:
        return self.name


class Topic(ModelMixin):
    name = models.CharField(max_length=255)
    active = models.BooleanField(default=True)
    description = models.TextField(max_length=500)
<<<<<<< HEAD
    creation_date = models.DateTimeField(auto_now_add=True)
    last_updated = models.DateTimeField(auto_now=True)
    deprecation_date = models.DateTimeField(null=True)
=======
>>>>>>> ab424e83

    def __str__(self) -> str:
        return self.name


class ResourceTopic(BaseModelMixin):
    resource_id = models.ForeignKey(Resource, on_delete=models.CASCADE)
    topic_id = models.ForeignKey("Topic", on_delete=models.CASCADE)

    def __str__(self) -> str:
        return str(self.id)


class TopicFormat(BaseModelMixin):
    topic_id = models.ForeignKey(Topic, on_delete=models.CASCADE)
    format_id = models.ForeignKey("events.Format", on_delete=models.CASCADE)

    def __str__(self) -> str:
        return str(self.id)<|MERGE_RESOLUTION|>--- conflicted
+++ resolved
@@ -25,9 +25,6 @@
     url = models.CharField(max_length=255)
     total_flags = models.IntegerField(default=0)
     private = models.BooleanField(default=True)
-    creation_date = models.DateTimeField(auto_now_add=True)
-    last_updated = models.DateTimeField(auto_now=True)
-    deletion_date = models.DateTimeField(auto_now=True, null=True)
 
     def __str__(self) -> str:
         return self.name
@@ -36,15 +33,8 @@
 class Task(ModelMixin):
     name = models.CharField(max_length=255)
     description = models.TextField(max_length=500)
-<<<<<<< HEAD
     location = models.CharField(max_length=255, null=True)
     tags = ArrayField(models.CharField(max_length=255), null=True)
-    creation_date = models.DateTimeField(auto_now_add=True)
-    deletion_date = models.DateTimeField(auto_now=True, null=True)
-=======
-    location = models.CharField(max_length=255)
-    tags = ArrayField(models.CharField(max_length=255))
->>>>>>> ab424e83
 
     def __str__(self) -> str:
         return self.name
@@ -54,12 +44,7 @@
     name = models.CharField(max_length=255)
     active = models.BooleanField(default=True)
     description = models.TextField(max_length=500)
-<<<<<<< HEAD
-    creation_date = models.DateTimeField(auto_now_add=True)
-    last_updated = models.DateTimeField(auto_now=True)
     deprecation_date = models.DateTimeField(null=True)
-=======
->>>>>>> ab424e83
 
     def __str__(self) -> str:
         return self.name
