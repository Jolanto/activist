--- conflicted
+++ resolved
@@ -4,11 +4,8 @@
 This file contains models for the content app.
 
 Contents:
-<<<<<<< HEAD
     - Discussion
     - DiscussionEntry
-=======
->>>>>>> ac5fb8f6
     - Faq
     - Resource
     - Task
