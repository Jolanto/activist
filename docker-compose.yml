--- conflicted
+++ resolved
@@ -32,12 +32,9 @@
       - DEBUG=${DEBUG}
       - SECRET_KEY=${SECRET_KEY}
       - VITE_FRONTEND_URL=${VITE_FRONTEND_URL}
-<<<<<<< HEAD
+      - VITE_BACKEND_URL=${VITE_BACKEND_URL}
       - REDIS_PORT=${REDIS_PORT}
       - REDIS_PASSWORD=${REDIS_PASSWORD}
-=======
-      - VITE_BACKEND_URL=${VITE_BACKEND_URL}
->>>>>>> 6771f4a8
     depends_on:
       - db
       - cache
