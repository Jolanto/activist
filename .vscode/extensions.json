--- conflicted
+++ resolved
@@ -2,17 +2,9 @@
   "recommendations": [
     "batisteo.vscode-django",
     "bradlc.vscode-tailwindcss",
-<<<<<<< HEAD
-    "heybourn.headwind",
-    "ms-vsliveshare.vsliveshare",
-    "Vue.volar",
-    "Vue.vscode-typescript-vue-plugin",
-    "charliermarsh.ruff"
-=======
     "charliermarsh.ruff",
     "esbenp.prettier-vscode",
     "streetsidesoftware.code-spell-checker",
     "Vue.volar"
->>>>>>> ac5fb8f6
   ]
 }