<<<<<<< HEAD
name: pr_frontend_formatting_check
on:
  pull_request_target:
    branches:
      - main
    types:
      - opened
  workflow_run:
    workflows: [pr_maintainer_checklist]
    types:
      - completed

jobs:
  prettier:
    name: Run PR Frontend Formatting Check
    runs-on: ubuntu-latest
    steps:
      - name: Checkout
        uses: actions/checkout@v3

      - name: Setup Node
        uses: actions/setup-node@v3

      - name: Install Prettier
        run: npm install prettier

      - name: Run Prettier
        working-directory: ./frontend
        run: |
          npx prettier . --check --config ../.prettierrc --ignore-path ../.prettierignore
=======
name: pr_frontend_formatting_check
on:
  pull_request_target:
    branches:
      - main
    types: [opened, reopened, synchronize]
  workflow_run:
    workflows: [pr_maintainer_checklist]
    types:
      - completed

jobs:
  prettier:
    name: Run PR Frontend Formatting Check
    runs-on: ubuntu-latest
    steps:
      - name: Checkout
        uses: actions/checkout@v3

      - name: Setup Node
        uses: actions/setup-node@v3

      - name: Install Prettier
        run: npm install prettier

      - name: Run Prettier
        working-directory: ./frontend
        run: |
          npx prettier . --check
>>>>>>> a6196da4
<|MERGE_RESOLUTION|>--- conflicted
+++ resolved
@@ -1,62 +1,29 @@
-<<<<<<< HEAD
-name: pr_frontend_formatting_check
-on:
-  pull_request_target:
-    branches:
-      - main
-    types:
-      - opened
-  workflow_run:
-    workflows: [pr_maintainer_checklist]
-    types:
-      - completed
-
-jobs:
-  prettier:
-    name: Run PR Frontend Formatting Check
-    runs-on: ubuntu-latest
-    steps:
-      - name: Checkout
-        uses: actions/checkout@v3
-
-      - name: Setup Node
-        uses: actions/setup-node@v3
-
-      - name: Install Prettier
-        run: npm install prettier
-
-      - name: Run Prettier
-        working-directory: ./frontend
-        run: |
-          npx prettier . --check --config ../.prettierrc --ignore-path ../.prettierignore
-=======
-name: pr_frontend_formatting_check
-on:
-  pull_request_target:
-    branches:
-      - main
-    types: [opened, reopened, synchronize]
-  workflow_run:
-    workflows: [pr_maintainer_checklist]
-    types:
-      - completed
-
-jobs:
-  prettier:
-    name: Run PR Frontend Formatting Check
-    runs-on: ubuntu-latest
-    steps:
-      - name: Checkout
-        uses: actions/checkout@v3
-
-      - name: Setup Node
-        uses: actions/setup-node@v3
-
-      - name: Install Prettier
-        run: npm install prettier
-
-      - name: Run Prettier
-        working-directory: ./frontend
-        run: |
-          npx prettier . --check
->>>>>>> a6196da4
+name: pr_frontend_formatting_check
+on:
+  pull_request_target:
+    branches:
+      - main
+    types: [opened, reopened, synchronize]
+  workflow_run:
+    workflows: [pr_maintainer_checklist]
+    types:
+      - completed
+
+jobs:
+  prettier:
+    name: Run PR Frontend Formatting Check
+    runs-on: ubuntu-latest
+    steps:
+      - name: Checkout
+        uses: actions/checkout@v3
+
+      - name: Setup Node
+        uses: actions/setup-node@v3
+
+      - name: Install Prettier
+        run: npm install prettier
+
+      - name: Run Prettier
+        working-directory: ./frontend
+        run: |
+          npx prettier . --check --config ../.prettierrc --ignore-path ../.prettierignore