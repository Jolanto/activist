--- conflicted
+++ resolved
@@ -4,22 +4,9 @@
   "compilerOptions": {
     "strict": true,
     "skipLibCheck": true,
-<<<<<<< HEAD
-    "types": [
-      "@vueuse/nuxt",
-      "@vueuse/core",
-      "@pinia/nuxt",
-    ],
-    "paths": {
-      "@/*": [
-       "./*"
-      ]
-     }
-=======
     "types": ["@vueuse/nuxt", "@vueuse/core", "@pinia/nuxt"],
     "paths": {
       "@/*": ["./*"]
     }
->>>>>>> 69c99891
   }
 }