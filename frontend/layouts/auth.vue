--- conflicted
+++ resolved
@@ -1,126 +1,74 @@
-<<<<<<< HEAD
-<template>
-  <HeaderWebsite class="md:hidden" />
-  <div class="grid grid-cols-1 md:grid-cols-2 h-screen">
-    <Head>
-      <Title>{{ $t(page.title) }}</Title>
-    </Head>
-    <div class="relative hidden md:block">
-      <LogoActivist
-        class="absolute inset-0 flex items-center justify-center mb-10 md:px-20 lg:px-28 xl:px-40"
-      />
-    </div>
-    <div
-      class="h-full text-light-text dark:text-dark-text bg-light-distinct dark:bg-dark-distinct"
-    >
-      <div class="hidden space-x-6 justify-end py-4 px-8 md:flex">
-        <SelectorLanguage />
-        <BtnLabeled
-          class="flex items-center max-h-[38px] lg:max-h-[46px]"
-          :label="page.label"
-          :linkTo="page.link"
-          :cta="true"
-          fontSize="lg"
-          :ariaLabel="page.arialLabel"
-        />
-      </div>
-      <div class="flex-1 w-full pt-24 md:pt-36 pb-4 md:pb-12 space-y-4">
-        <div class="flex items-center justify-center p-4">
-          <h1 class="text-center responsive-h1 font-bold font-display">
-            {{ $t(page.message) }}
-          </h1>
-        </div>
-      </div>
-      <slot />
-    </div>
-  </div>
-</template>
-
-<script setup lang="ts">
-const route = useRoute();
-
-const page = computed(() => {
-  
-  const fullPath = route.fullPath || '';
-  console.log(fullPath);
-
-  const pageData = {
-    "sign-in": {
-      label: "pages.auth.sign-in.index.sign-up",
-      message: "pages.auth.sign-in.index.welcome-back",
-      icon:"",
-      title: "pages.auth.sign-in.index.title",
-      link: "/auth/sign-up",
-      arialLabel: "SignUp",
-    },
-    "sign-up": {
-      label: "pages.auth.sign-up.index.sign-in",
-      message: "pages.auth.sign-up.index.first-time-welcome",
-      icon: "",
-      title: "pages.auth.sign-up.index.title",
-      link: "/auth/sign-in",
-      arialLabel: "SignIn",
-    },
-    default: {
-      label: "",
-      message: "",
-      icon: "",
-      title: "",
-    },
-  };
-
-  return pageData[fullPath.includes("sign-in") ? "sign-in" : fullPath.includes("sign-up") ? "sign-up" : "default"];
-   
-});
-</script>
-=======
-<template>
-  <HeaderWebsite class="md:hidden" />
-  <div class="grid grid-cols-1 md:grid-cols-2 h-screen">
-    <Head>
-      <Title>{{ $t("pages.auth.sign-in.index.title") }}</Title>
-    </Head>
-    <div class="relative hidden md:block">
-      <LogoActivist
-        class="absolute inset-0 flex items-center justify-center mb-10 md:px-20 lg:px-28 xl:px-40"
-      />
-    </div>
-    <div
-      class="h-full text-light-text dark:text-dark-text bg-light-distinct dark:bg-dark-distinct"
-    >
-      <div class="hidden space-x-6 justify-end py-4 px-8 md:flex">
-        <DropdownLanguage />
-        <BtnLabeled
-          class="flex items-center max-h-[38px] lg:max-h-[46px]"
-          :label="page.label"
-          linkTo="/auth/sign-up"
-          :cta="true"
-          fontSize="lg"
-          ariaLabel="SignIn"
-        />
-      </div>
-      <div class="flex-1 w-full pt-24 md:pt-36 pb-4 md:pb-12 space-y-4">
-        <div class="flex items-center justify-center p-4">
-          <h1 class="text-center responsive-h1 font-bold font-display">
-            {{ $t(page.message) }} 👋
-          </h1>
-        </div>
-      </div>
-      <slot />
-    </div>
-  </div>
-</template>
-
-<script setup lang="ts">
-const route = useRoute();
-
-const page = computed(() => {
-  const isSignIn = route.fullPath?.includes("sign-in");
-  // TODO: Please change the empty string when developing the sign up page
-  return {
-    label: isSignIn ? "pages.auth.sign-in.index.sign-up" : "",
-    message: isSignIn ? "pages.auth.sign-in.index.welcome-back" : "",
-  };
-});
-</script>
->>>>>>> cfd4add2
+<template>
+  <HeaderWebsite class="md:hidden" />
+  <div class="grid grid-cols-1 md:grid-cols-2 h-screen">
+    <Head>
+      <Title>{{ $t(page.title) }}</Title>
+    </Head>
+    <div class="relative hidden md:block">
+      <LogoActivist
+        class="absolute inset-0 flex items-center justify-center mb-10 md:px-20 lg:px-28 xl:px-40"
+      />
+    </div>
+    <div
+      class="h-full text-light-text dark:text-dark-text bg-light-distinct dark:bg-dark-distinct"
+    >
+      <div class="hidden space-x-6 justify-end py-4 px-8 md:flex">
+        <DropdownLanguage />
+        <BtnLabeled
+          class="flex items-center max-h-[38px] lg:max-h-[46px]"
+          :label="page.label"
+          :linkTo="page.link"
+          :cta="true"
+          fontSize="lg"
+          :ariaLabel="page.arialLabel"
+        />
+      </div>
+      <div class="flex-1 w-full pt-24 md:pt-36 pb-4 md:pb-12 space-y-4">
+        <div class="flex items-center justify-center p-4">
+          <h1 class="text-center responsive-h1 font-bold font-display">
+            {{ $t(page.message) }}
+          </h1>
+        </div>
+      </div>
+      <slot />
+    </div>
+  </div>
+</template>
+
+<script setup lang="ts">
+const route = useRoute();
+
+const page = computed(() => {
+  
+  const fullPath = route.fullPath || '';
+  console.log(fullPath);
+
+  const pageData = {
+    "sign-in": {
+      label: "pages.auth.sign-in.index.sign-up",
+      message: "pages.auth.sign-in.index.welcome-back",
+      icon:"",
+      title: "pages.auth.sign-in.index.title",
+      link: "/auth/sign-up",
+      arialLabel: "SignUp",
+    },
+    "sign-up": {
+      label: "pages.auth.sign-up.index.sign-in",
+      message: "pages.auth.sign-up.index.first-time-welcome",
+      icon: "",
+      title: "pages.auth.sign-up.index.title",
+      link: "/auth/sign-in",
+      arialLabel: "SignIn",
+    },
+    default: {
+      label: "",
+      message: "",
+      icon: "",
+      title: "",
+    },
+  };
+
+  return pageData[fullPath.includes("sign-in") ? "sign-in" : fullPath.includes("sign-up") ? "sign-up" : "default"];
+   
+});
+</script>