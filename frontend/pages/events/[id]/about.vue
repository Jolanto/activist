--- conflicted
+++ resolved
@@ -36,32 +36,7 @@
           :counter="event.supporters"
           ariaLabel="components.btn-action.support-event-aria-label"
         />
-<<<<<<< HEAD
-        <BtnLabeled
-          @click="openShareModal"
-          class="hidden md:block w-max"
-          :cta="true"
-          label="components.btn-labeled.share-event"
-=======
-        <BtnAction
-          class="hidden md:block w-max"
-          :cta="true"
-          label="components.btn-action.share-event"
->>>>>>> 09ab4d75
-          fontSize="sm"
-          leftIcon="bi:box-arrow-up"
-          iconSize="1.25em"
-          ariaLabel="components.btn-action.share-event-aria-label"
-        />
-        <BtnAction
-          class="md:hidden w-fit"
-          :cta="true"
-          label="components.btn-action.share"
-          fontSize="sm"
-          leftIcon="bi:box-arrow-up"
-          iconSize="1.25em"
-          ariaLabel="components.btn-action.share-event-aria-label"
-        />
+        <ModalSharePage/>
       </div>
     </HeaderAppPage>
     <div class="pt-3 pb-6 space-y-6 lg:pt-4">
