--- conflicted
+++ resolved
@@ -69,14 +69,8 @@
 const userNameValue = ref("");
 const passwordValue = ref("");
 
-<<<<<<< HEAD
-interface LoginResponse {
-  data: {};
-}
-=======
 const { login } = useAuth();
 
->>>>>>> ab31f127
 const signIn = async () => {
   await login(userNameValue.value, passwordValue.value);
 };
