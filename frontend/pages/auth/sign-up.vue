<template>
  <div class="px-4 sm:px-6 md:px-8 xl:px-24 2xl:px-36">
    <form @submit.prevent="signUp" @enter="signUp" class="space-y-4">
      <div class="col">
        <FormTextInput
          @update:model-value="userNameValue = $event"
          :placeholder="$t('pages.auth.sign_up.index.enter_user_name')"
          :model-value="userNameValue"
        />
      </div>
      <div>
        <FormTextInput
          @update:model-value="passwordValue = $event"
          @input="checkRules"
          @blurred="
            isBlurred = true;
            isFocused = false;
          "
          @focused="
            isFocused = true;
            isBlurred = false;
          "
          :placeholder="$t('_global.enter_password')"
          :is-icon-visible="true"
          input-type="password"
          :model-value="passwordValue"
          :icons="[IconMap.VISIBLE]"
          :error="!isAllRulesValid && isBlurred"
        />
      </div>
      <IndicatorPasswordStrength :password-value="passwordValue" />
      <TooltipPasswordRequirements
        v-if="
          !!passwordValue?.length &&
          !isAllRulesValid &&
          (!isBlurred || isFocused)
        "
        :rules="rules"
      />
      <div>
        <FormTextInput
          @update:model-value="confirmPasswordValue = $event"
          :placeholder="$t('_global.repeat_password')"
          :is-icon-visible="true"
          input-type="password"
          :model-value="confirmPasswordValue"
          :icons="
            isPasswordMatch(passwordValue, confirmPasswordValue)
              ? [IconMap.CHECK, IconMap.VISIBLE]
              : [IconMap.X_LG, IconMap.VISIBLE]
          "
        />
      </div>
      <div class="flex flex-col space-y-3">
        <FriendlyCaptcha />
        <div class="flex flex-row items-center">
          <FormCheckbox
            @update:modelValue="hasRed = $event"
            :modelValue="hasRed"
            value="yes"
          />
<<<<<<< HEAD
          <!-- <p class="flex flex-wrap pl-2">
            {{ $t("pages._global.terms-of-service-pt-1") }}
=======
          <p class="flex flex-wrap pl-2">
            {{ $t("pages._global.terms_of_service_pt_1") }}
>>>>>>> 80bac740
            <NuxtLink
              :to="localePath('/legal/privacy-policy')"
              target="_blank"
              class="link-text ml-1 sm:block"
              >{{ $t("pages._global.terms_of_service_pt_2") }}
            </NuxtLink>
          </p> -->
        </div>
        <BtnAction
          class="flex max-h-[48px] w-[116px] items-center justify-center truncate md:max-h-[40px] md:w-[96px]"
          :label="'_global.sign_up'"
          :cta="true"
          fontSize="lg"
          :ariaLabel="'_global.sign_up_aria_label'"
        />
      </div>
      <div class="flex justify-center pt-4 md:pt-6 lg:pt-8">
        <h6>{{ $t("pages.auth.sign_up.index.have_account") }}</h6>
        <NuxtLink
          :to="localePath('/auth/sign-in')"
          class="link-text ml-2 font-extrabold"
          >{{ $t("_global.sign_in") }}</NuxtLink
        >
      </div>
    </form>
  </div>
</template>

<script setup lang="ts">
import { IconMap } from "~/types/icon-map";

const localePath = useLocalePath();

const userNameValue = ref("");
const passwordValue = ref("");
const confirmPasswordValue = ref("");
const hasRed = ref(false);
const isBlurred = ref(false);
const isFocused = ref(false);

const { rules, isAllRulesValid, checkRules, isPasswordMatch } =
  usePasswordRules();

const signUp = () => {};
</script><|MERGE_RESOLUTION|>--- conflicted
+++ resolved
@@ -59,13 +59,8 @@
             :modelValue="hasRed"
             value="yes"
           />
-<<<<<<< HEAD
           <!-- <p class="flex flex-wrap pl-2">
-            {{ $t("pages._global.terms-of-service-pt-1") }}
-=======
-          <p class="flex flex-wrap pl-2">
             {{ $t("pages._global.terms_of_service_pt_1") }}
->>>>>>> 80bac740
             <NuxtLink
               :to="localePath('/legal/privacy-policy')"
               target="_blank"
