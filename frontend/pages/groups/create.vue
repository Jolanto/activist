<template>
  <div class="w-full text-light-text dark:text-dark-text">
    <IndicatorProcessProgress
      type="default"
      :progress="1"
      :start="1"
      :end="1"
    />
    <div class="flex flex-col px-4 xl:px-8">
      <PageBreadcrumbs class="mt-2" />
      <div class="mt-4">
        <h1 class="responsive-h2 font-bold">
          {{ $t("pages.groups.create.header") }}
        </h1>
        <p class="mt-4">
          {{ $t("pages.groups.create.subtext") }}
        </p>
      </div>
      <FormKit
        @submit="submit"
        type="form"
        :actions="false"
        :classes="{
          form: 'flex w-full flex-col items-center justify-center pt-4',
        }"
        :config="{ validationVisibility: 'submit' }"
      >
        <div
          class="card-style mx-14 flex w-full justify-between gap-6 px-5 py-6"
        >
          <div class="w-1/2">
<<<<<<< HEAD
            <label for="name" class="responsive-h3 block font-medium">
              {{ $t("pages.groups.create.group-name") }}*
            </label>
            <!-- name -->
            <FormKit
=======
            <label for="name" class="responsive-h3 block font-medium"
              >{{ $t("pages.groups.create.group_name") }}*</label
            >
            <input
>>>>>>> 80bac740
              v-model="formData.name"
              id="name"
              type="text"
              name="name"
<<<<<<< HEAD
              :placeholder="$t('pages.groups.create.group-name-placeholder')"
              :classes="{
                input:
                  'bg:light-layer-0 mt-2 w-full rounded-md border border-light-section-div px-4 py-2 dark:border-dark-section-div dark:bg-dark-layer-0',
              }"
              validation="required|name"
            />
          </div>
          <div class="w-1/2">
            <label for="location" class="responsive-h3 block font-medium">
              {{ $t("pages._global.location") }}*
            </label>
            <!-- location -->
            <FormKit
=======
              :placeholder="$t('pages.groups.create.group_name_placeholder')"
            />
          </div>
          <div class="w-1/2">
            <label for="location" class="responsive-h3 block font-medium"
              >{{ $t("pages._global.create.location") }}*</label
            >
            <input
>>>>>>> 80bac740
              v-model="formData.location"
              id="location"
              type="text"
              name="location"
<<<<<<< HEAD
              :placeholder="$t('pages.groups.create.location-placeholder')"
              :classes="{
                input:
                  'bg-light-layer-0 mt-2 w-full rounded-md border border-light-section-div px-4 py-2 dark:border-dark-section-div dark:bg-dark-layer-0',
                validation: 'test-light-action-red dark:text-dark-action-red'
              }"
              validation="required|location"
=======
              :placeholder="$t('pages.groups.create.location_placeholder')"
>>>>>>> 80bac740
            />
          </div>
        </div>
        <div class="card-style mx-14 mt-5 w-full px-5 py-6">
<<<<<<< HEAD
          <label for="description" class="responsive-h3 block font-medium">
            {{ $t("pages.organizations.create.description") }}*
          </label>
          <!-- description -->
          <FormKit
=======
          <label for="description" class="responsive-h3 block font-medium"
            >{{ $t("pages._global.create.description") }}*</label
          >
          <textarea
>>>>>>> 80bac740
            v-model="formData.description"
            id="description"
            type="textarea"
            name="description"
<<<<<<< HEAD
            :placeholder="$t('pages.groups.create.description-placeholder')"
            :classes="{
              input:
                'bg-light-layer-0 mt-2 w-full rounded-md border border-light-section-div px-4 py-2 dark:border-dark-section-div dark:bg-dark-layer-0',
            }"
            validation="required|description"
          />
=======
            :placeholder="$t('pages.groups.create.description_placeholder')"
          ></textarea>
>>>>>>> 80bac740
        </div>
        <div class="card-style mx-14 mt-5 w-full px-5 py-6">
          <label for="tagline" class="responsive-h3 block font-medium">
            {{ $t("pages._global.create.tagline") }}
          </label>
          <!-- tagline -->
          <FormKit
            v-model="formData.tagline"
            id="tagline"
            type="text"
            name="tagline"
<<<<<<< HEAD
            :placeholder="$t('pages.groups.create.tagline-placeholder')"
            :classes="{
              input:
                'bg-light-layer-0 mt-2 w-full rounded-md border border-light-section-div px-4 py-2 dark:border-dark-section-div dark:bg-dark-layer-0',
            }"
=======
            :placeholder="$t('pages.groups.create.tagline_placeholder')"
>>>>>>> 80bac740
          />
        </div>
        <CardTopicSelection
          v-model="formData.topics"
          class="mt-5"
          pageType="group"
        />
        <div class="mx-14 mt-5 w-full">
          <CardConnect pageType="other" />
        </div>
        <div class="mx-14 mt-5 flex w-full flex-col">
          <div class="flex space-x-2">
            <FormCheckbox />
<<<<<<< HEAD
=======
            <label for="terms" class="flex font-medium">
              <p>{{ $t("pages._global.terms_of_service_pt_1") }}&nbsp;</p>
              <a href="#" class="text-blue-500">{{
                $t("pages._global.terms_of_service_pt_2")
              }}</a>
              <p>.</p>
            </label>
>>>>>>> 80bac740
          </div>
          <div class="my-5">
            <BtnAction
              type="submit"
              :cta="true"
              class="flex"
              label="_global.create_group"
              fontSize="lg"
              ariaLabel="pages.groups.create.create_group_aria_label"
            />
          </div>
        </div>
      </FormKit>
    </div>
  </div>
</template>

<script setup lang="ts">
definePageMeta({
  middleware: ["user-only"],
});

const formData = ref({
  name: "",
  location: "",
  description: "",
  tagline: "",
  social_accounts: [],
  topics: [],
});

const submit = async () => {
  const { data: responseData } = await useFetch(
    "http://127.0.0.1:8000/v1/entities/organizations/",
    {
      method: "POST",
      body: JSON.stringify({
        name: formData.value.name,
        location: formData.value.location,
        tagline: formData.value.tagline,
        description: formData.value.description,
        social_accounts: ["https://twitter.com/activist_hq"],
        created_by: "cdfecc96-2dd5-435b-baba-a7610afee70e",
        topics: formData.value.topics,
        high_risk: false,
        total_flags: 0,
      }),
    }
  );

  //TODO: FEATURE - push notification with toast should be added here

  window.location.href = "/organizations";
};
</script><|MERGE_RESOLUTION|>--- conflicted
+++ resolved
@@ -29,38 +29,14 @@
           class="card-style mx-14 flex w-full justify-between gap-6 px-5 py-6"
         >
           <div class="w-1/2">
-<<<<<<< HEAD
             <label for="name" class="responsive-h3 block font-medium">
-              {{ $t("pages.groups.create.group-name") }}*
+              {{ $t("pages.groups.create.group_name") }}*
             </label>
-            <!-- name -->
-            <FormKit
-=======
-            <label for="name" class="responsive-h3 block font-medium"
-              >{{ $t("pages.groups.create.group_name") }}*</label
-            >
             <input
->>>>>>> 80bac740
               v-model="formData.name"
               id="name"
               type="text"
               name="name"
-<<<<<<< HEAD
-              :placeholder="$t('pages.groups.create.group-name-placeholder')"
-              :classes="{
-                input:
-                  'bg:light-layer-0 mt-2 w-full rounded-md border border-light-section-div px-4 py-2 dark:border-dark-section-div dark:bg-dark-layer-0',
-              }"
-              validation="required|name"
-            />
-          </div>
-          <div class="w-1/2">
-            <label for="location" class="responsive-h3 block font-medium">
-              {{ $t("pages._global.location") }}*
-            </label>
-            <!-- location -->
-            <FormKit
-=======
               :placeholder="$t('pages.groups.create.group_name_placeholder')"
             />
           </div>
@@ -69,54 +45,25 @@
               >{{ $t("pages._global.create.location") }}*</label
             >
             <input
->>>>>>> 80bac740
               v-model="formData.location"
               id="location"
               type="text"
               name="location"
-<<<<<<< HEAD
-              :placeholder="$t('pages.groups.create.location-placeholder')"
-              :classes="{
-                input:
-                  'bg-light-layer-0 mt-2 w-full rounded-md border border-light-section-div px-4 py-2 dark:border-dark-section-div dark:bg-dark-layer-0',
-                validation: 'test-light-action-red dark:text-dark-action-red'
-              }"
-              validation="required|location"
-=======
               :placeholder="$t('pages.groups.create.location_placeholder')"
->>>>>>> 80bac740
             />
           </div>
         </div>
         <div class="card-style mx-14 mt-5 w-full px-5 py-6">
-<<<<<<< HEAD
-          <label for="description" class="responsive-h3 block font-medium">
-            {{ $t("pages.organizations.create.description") }}*
-          </label>
-          <!-- description -->
-          <FormKit
-=======
           <label for="description" class="responsive-h3 block font-medium"
             >{{ $t("pages._global.create.description") }}*</label
           >
           <textarea
->>>>>>> 80bac740
             v-model="formData.description"
             id="description"
             type="textarea"
             name="description"
-<<<<<<< HEAD
-            :placeholder="$t('pages.groups.create.description-placeholder')"
-            :classes="{
-              input:
-                'bg-light-layer-0 mt-2 w-full rounded-md border border-light-section-div px-4 py-2 dark:border-dark-section-div dark:bg-dark-layer-0',
-            }"
-            validation="required|description"
-          />
-=======
             :placeholder="$t('pages.groups.create.description_placeholder')"
           ></textarea>
->>>>>>> 80bac740
         </div>
         <div class="card-style mx-14 mt-5 w-full px-5 py-6">
           <label for="tagline" class="responsive-h3 block font-medium">
@@ -128,15 +75,7 @@
             id="tagline"
             type="text"
             name="tagline"
-<<<<<<< HEAD
-            :placeholder="$t('pages.groups.create.tagline-placeholder')"
-            :classes="{
-              input:
-                'bg-light-layer-0 mt-2 w-full rounded-md border border-light-section-div px-4 py-2 dark:border-dark-section-div dark:bg-dark-layer-0',
-            }"
-=======
             :placeholder="$t('pages.groups.create.tagline_placeholder')"
->>>>>>> 80bac740
           />
         </div>
         <CardTopicSelection
@@ -150,8 +89,6 @@
         <div class="mx-14 mt-5 flex w-full flex-col">
           <div class="flex space-x-2">
             <FormCheckbox />
-<<<<<<< HEAD
-=======
             <label for="terms" class="flex font-medium">
               <p>{{ $t("pages._global.terms_of_service_pt_1") }}&nbsp;</p>
               <a href="#" class="text-blue-500">{{
@@ -159,7 +96,6 @@
               }}</a>
               <p>.</p>
             </label>
->>>>>>> 80bac740
           </div>
           <div class="my-5">
             <BtnAction
