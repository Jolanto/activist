--- conflicted
+++ resolved
@@ -86,12 +86,9 @@
 <script setup lang="ts">
 import useBreakpoint from "~/composables/useBreakpoint";
 import { BreakpointMap } from "~/types/breakpoint-map";
-<<<<<<< HEAD
-import type { Group } from "~/types/group";
+import type { Group, GroupText } from "~/types/entities/group";
 import { IconMap } from "~/types/icon-map";
 import { getGroupSubPages } from "~/utils/groupSubPages";
-
-// import type { Group, GroupText } from "~/types/entities/group";
 
 const aboveLargeBP = useBreakpoint("lg");
 
@@ -105,26 +102,8 @@
 ]);
 
 const group = resOrg.data as unknown as Group;
-// const groupTexts = resOrgTexts.data as unknown as GroupText;
-// const texts = groupTexts;
-=======
-import type { Group, GroupText } from "~/types/entities/group";
-import { IconMap } from "~/types/icon-map";
-import { getGroupSubPages } from "~/utils/groupSubPages";
-
-const { id } = useRoute().params;
-
-const [resOrg, resOrgTexts] = await Promise.all([
-  useAsyncData(async () => await fetchWithToken(`/entities/groups/${id}`, {})),
-  useAsyncData(
-    async () => await fetchWithToken(`/entities/group_texts?org_id=${id}`, {})
-  ),
-]);
-
-const group = resOrg.data as unknown as Group;
 const groupTexts = resOrgTexts.data as unknown as GroupText;
 const texts = groupTexts;
->>>>>>> 98c107c2
 
 const groupSubPages = getGroupSubPages();
 
