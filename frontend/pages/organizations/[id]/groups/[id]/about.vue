--- conflicted
+++ resolved
@@ -115,10 +115,7 @@
   updateShareBtnLabel();
 });
 
-<<<<<<< HEAD
-const modals = useModals();
-const modalName = "ModalSharePage";
-=======
+
 onUpdated(() => {
   updateShareBtnLabel();
 });
@@ -127,7 +124,8 @@
   window.removeEventListener("resize", updateShareBtnLabel);
 });
 
->>>>>>> 5852fa0b
+const modals = useModals();
+const modalName = "ModalSharePage";
 const modalIsOpen = ref(false);
 
 function openModal() {
