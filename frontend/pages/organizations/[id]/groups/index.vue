<!-- SPDX-License-Identifier: AGPL-3.0-or-later -->
<template>
  <div class="flex flex-col bg-layer-0 px-4 text-primary-text xl:px-8">
    <Head>
      <Title
        >{{ organization.name }}&nbsp;{{
          $t(i18nMap.pages.organizations.groups.index.groups_lower)
        }}</Title
      >
    </Head>
    <HeaderAppPage
      :organization="organization"
      :header="
        organization.name +
        ' ' +
        $t(i18nMap.pages.organizations.groups.index.groups_lower)
      "
      :tagline="$t(i18nMap.pages.organizations.groups.index.tagline)"
    >
      <div class="flex space-x-2 lg:space-x-3">
        <BtnRouteInternal
          class="w-max"
          :cta="true"
          linkTo="/"
<<<<<<< HEAD
          label="i18nMap._global.new_group"
          fontSize="sm"
          :leftIcon="IconMap.PLUS"
          iconSize="1.35em"
          ariaLabel="i18nMap.pages.organizations.groups.index.new_group_aria_label"
=======
          :label="i18nMap._global.new_group"
          fontSize="sm"
          :leftIcon="IconMap.PLUS"
          iconSize="1.35em"
          :ariaLabel="
            i18nMap.pages.organizations.groups.index.new_group_aria_label
          "
>>>>>>> 1c15be96
        />
      </div>
    </HeaderAppPage>
    <div v-if="organization.groups?.length > 0" class="space-y-3 py-4">
      <CardSearchResultGroup
        v-for="(g, i) in organization.groups"
        :key="i"
        :group="g"
        :isReduced="true"
        :isPrivate="false"
      />
    </div>
    <EmptyState v-else pageType="groups" :permission="false" class="py-4" />
  </div>
</template>

<script setup lang="ts">
import { i18nMap } from "~/types/i18n-map";
import { IconMap } from "~/types/icon-map";

const idParam = useRoute().params.id;
const id = typeof idParam === "string" ? idParam : undefined;

const organizationStore = useOrganizationStore();
await organizationStore.fetchById(id);

const { organization } = organizationStore;
</script><|MERGE_RESOLUTION|>--- conflicted
+++ resolved
@@ -22,13 +22,6 @@
           class="w-max"
           :cta="true"
           linkTo="/"
-<<<<<<< HEAD
-          label="i18nMap._global.new_group"
-          fontSize="sm"
-          :leftIcon="IconMap.PLUS"
-          iconSize="1.35em"
-          ariaLabel="i18nMap.pages.organizations.groups.index.new_group_aria_label"
-=======
           :label="i18nMap._global.new_group"
           fontSize="sm"
           :leftIcon="IconMap.PLUS"
@@ -36,7 +29,6 @@
           :ariaLabel="
             i18nMap.pages.organizations.groups.index.new_group_aria_label
           "
->>>>>>> 1c15be96
         />
       </div>
     </HeaderAppPage>
