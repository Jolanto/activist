--- conflicted
+++ resolved
@@ -25,24 +25,19 @@
       </div>
     </HeaderAppPage>
   </div>
-
   <CardFAQEntry :faqEntry="faqEntry_01" />
   <CardFAQEntry :faqEntry="faqEntry_02" />
   <CardFAQEntry :faqEntry="faqEntry_03" />
 </template>
 
 <script setup lang="ts">
-<<<<<<< HEAD
 import { FaqEntry } from "../../../types/card-faq-entry";
-=======
 import { Organization } from "../../../types/organization";
->>>>>>> 4a07d4e3
 
 definePageMeta({
   layout: "sidebar",
 });
 
-<<<<<<< HEAD
 const { id } = useRoute().params;
 
 const faqEntry_01: FaqEntry = {
@@ -59,7 +54,8 @@
   question: "FAQ question text 03",
   answer:
     "Lorem ipsum dolor sit amet, consectetur adipiscing elit. Cras feugiat bibendum libero in condimentum. Pellentesque euismod consequat mi ac mollis. In viverra, orci a consequat varius, nisi sem dictum ex, id fermentum purus quam non risus. Curabitur sit amet sem mollis, iaculis felis eu, viverra urna.",
-=======
+};
+
 const organization: Organization = {
   name: "tech from below",
   status: "approved",
@@ -74,6 +70,5 @@
   workingGroups: ["meetup", "code-night"],
   socialLinks: ["tfb@mastodon", "tfb@email"],
   donationPrompt: "Hey thanks!",
->>>>>>> 4a07d4e3
 };
 </script>