<template>
  <div
    class="text-light-text dark:text-dark-text bg-light-layer-0 dark:bg-dark-layer-0 flex flex-col px-4 xl:px-8"
  >
    <Head>
      <Title>{{ organization.name }}</Title>
    </Head>
    <HeaderAppPage :organization="organization">
      <div class="flex space-x-2 pb-3 lg:space-x-3 lg:pb-4">
        <BtnAction
          class="w-max"
          :cta="true"
          label="components.btn-action.support"
          fontSize="sm"
          leftIcon="IconSupport"
          iconSize="1.25em"
          :counter="organization.supporters"
          ariaLabel="
            components.btn-action.support-organization-aria-label
          "
        />
        <ModalSharePage
          :cta="true"
          label="components.btn-action.share-organization"
          ariaLabel="components.btn-action.share-organization-aria-label"
          :organization="organization"
        />
      </div>
    </HeaderAppPage>
    <div class="space-y-6 pb-6">
      <CardOrgApplicationVote
        v-if="organization.status === 'pending'"
        @up-vote="upVotes++"
        @down-vote="downVotes++"
        title="Votes in favor"
        :organizations="organizationsInFavor"
        :upVotes="upVotes"
        :downVotes="downVotes"
      />
      <div
        class="grid grid-cols-1 grid-rows-2 space-y-6 pb-6 lg:grid-cols-3 lg:grid-rows-1 lg:space-y-0 lg:pb-0"
        :class="{
          'lg:mr-6 lg:space-x-6': !textExpanded,
        }"
      >
        <CardAbout
          @expand-reduce-text="expandReduceText"
          :class="{
            'lg:col-span-2': !textExpanded,
            'lg:col-span-3': textExpanded,
          }"
          aboutType="organization"
          :organization="organization"
        />
<<<<<<< HEAD
        <div class="w-full h-full relative">
          <ModalUploadImage>
            <template #normalDisplay>
              <button
                class="absolute right-2 bottom-2 z-10 text-white/85 border-white border-opacity-80 bg-black bg-opacity-80 border-solid border rounded-lg"
              >
                <Icon
                  class="w-10 h-10 "
                  name="bi:plus-lg"
                />
              </button>
            </template>
          </ModalUploadImage>
          
=======
        <div class="h-full w-full">
>>>>>>> d727e100
          <MediaImageCarousel :class="{ 'lg:hidden': textExpanded }" />
        </div>
      </div>
      <CardGetInvolved
        v-if="organization.status === 'approved'"
        :organization="organization"
      />
      <CardConnect
        :socialLinks="organization.socialLinks"
        :userIsAdmin="true"
      />
      <CardDonate
        v-if="organization.status === 'approved'"
        :userIsAdmin="true"
        :donationPrompt="organization.donationPrompt"
      />
      <div v-if="organization.status === 'pending'" class="space-y-6">
        <Discussion
          :discussionInput="testDiscussionInput"
          :discussionTexts="testDiscussionTexts"
          :organization="organization"
        />
      </div>
    </div>
  </div>
</template>

<script setup lang="ts">
import { useRoute } from "vue-router";
import type { DiscussionInput } from "~/types/card-discussion-input";
import type { DiscussionText } from "~/types/card-discussion-text";
import type { Organization } from "~/types/organization";

definePageMeta({
  layout: "sidebar",
});

const textExpanded = ref(false);
const expandReduceText = () => {
  textExpanded.value = !textExpanded.value;
};

const route = useRoute();

// TODO: for testing purpose, should be removed.
const upVotes = ref(123);
const downVotes = ref(123);

const testDiscussionTexts: DiscussionText[] = [
  {
    // authorImg?: "string",
    author: "Name",
    content:
      "Lorem ipsum dolor sit amet, consectetur adipiscing elit. Cras feugiat bibendum libero in condimentum. Pellentesque euismod consequat mi ac mollis. In viverra, orci a consequat varius, nisi sem dictum ex, id fermentum purus quam non risus. Curabitur sit amet sem mollis, iaculis felis eu, viverra urna. Praesent purus risus, faucibus molestie mi sit amet, congue tristique sem.",
    votes: 123,
    date: new Date(Date.now()),
  },
  {
    // authorImg?: "string",
    author: "Name",
    content:
      "Lorem ipsum dolor sit amet, consectetur adipiscing elit. Cras feugiat bibendum libero in condimentum. Pellentesque euismod consequat mi ac mollis. In viverra, orci a consequat varius, nisi sem dictum ex, id fermentum purus quam non risus. Curabitur sit amet sem mollis, iaculis felis eu, viverra urna. Praesent purus risus, faucibus molestie mi sit amet, congue tristique sem.",
    votes: 123,
    date: new Date(Date.now()),
  },
];

const testDiscussionInput: DiscussionInput = {
  name: "Name",
  // location?: string,
  supporters: 1,
  description:
    "Lorem ipsum dolor sit amet, consectetur adipiscing elit. Cras feugiat bibendum libero in condimentum. Pellentesque euismod consequat mi ac mollis. In viverra, orci a consequat varius, nisi sem dictum ex, id fermentum purus quam non risus. Curabitur sit amet sem mollis, iaculis felis eu, viverra urna. Praesent purus risus, faucibus molestie mi sit amet, congue tristique sem.",
  category: "Category 1",
  highRisk: false,
};

const testOrganization: Organization = {
  name: "tech from below",
  status: "approved",
  tagline: "Technologie von und für soziale Bewegungen",
  location: "Berlin, Germany",
  description:
    "Nulla aliqua sit fugiat commodo excepteur deserunt dolor ullamco Lorem. Esse aliquip nisi ullamco pariatur velit officia. Eiusmod commodo nulla consequat minim laboris pariatur adipisicing. Veniam amet nostrud id cupidatat. Esse duis velit elit duis non labore adipisicing sunt eu nostrud. Occaecat mollit et do consectetur fugiat amet.",
  topic: "Technology and Privacy",
  members: 3,
  supporters: 60,
  imageURL: "/images/tech-from-below.svg",
  workingGroups: ["meetup", "code-night"],
  socialLinks: ["tfb@mastodon", "tfb@email"],
  donationPrompt: "Hey thanks!",
};

const organization = reactive<Organization>({ ...testOrganization });
const organizationsInFavor = new Array(6)
  .fill(undefined)
  .map(() => testOrganization);

onMounted(() => {
  const status = route.query.status?.toString();

  if (status !== undefined) {
    organization.status = status;
  }
});

provide("modalOrganizationStatusData", {
  discussionTexts: testDiscussionTexts,
  organizationsInFavor: organizationsInFavor,
  upVotes: 6,
  downVotes: 4,
});
</script><|MERGE_RESOLUTION|>--- conflicted
+++ resolved
@@ -52,8 +52,7 @@
           aboutType="organization"
           :organization="organization"
         />
-<<<<<<< HEAD
-        <div class="w-full h-full relative">
+        <div class=""h-full w-full relative">
           <ModalUploadImage>
             <template #normalDisplay>
               <button
@@ -66,10 +65,6 @@
               </button>
             </template>
           </ModalUploadImage>
-          
-=======
-        <div class="h-full w-full">
->>>>>>> d727e100
           <MediaImageCarousel :class="{ 'lg:hidden': textExpanded }" />
         </div>
       </div>
