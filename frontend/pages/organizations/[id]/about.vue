--- conflicted
+++ resolved
@@ -52,13 +52,8 @@
           aboutType="organization"
           :organization="organization"
         />
-<<<<<<< HEAD
-        <div class="w-full h-full">
+        <div class="h-full w-full">
           <ModalMediaImageCarousel />
-=======
-        <div class="h-full w-full">
-          <MediaImageCarousel :class="{ 'lg:hidden': textExpanded }" />
->>>>>>> d727e100
         </div>
       </div>
       <CardGetInvolved
