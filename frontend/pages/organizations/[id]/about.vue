<template>
  <div
    class="flex flex-col px-4 xl:px-8 text-light-text dark:text-dark-text bg-light-layer-0 dark:bg-dark-layer-0"
  >
    <Head>
      <Title>{{ organization.name }}</Title>
    </Head>
<<<<<<< HEAD
    <HeaderAppPage
      :organization="organization"
      :discussionTexts="testDiscussionTexts"
    >
      <div class="flex space-x-2 lg:space-x-3 pb-3 lg:pb-4">
=======
    <HeaderAppPage :organization="organization">
      <div class="flex pb-3 space-x-2 lg:space-x-3 lg:pb-4">
>>>>>>> 2724afd7
        <BtnAction
          class="w-max"
          :cta="true"
          label="components.btn-action.support"
          fontSize="sm"
          leftIcon="IconSupport"
          iconSize="1.25em"
          :counter="organization.supporters"
          ariaLabel="
            components.btn-action.support-organization-aria-label
          "
        />
        <ModalSharePage
          :cta="true"
          label="components.btn-action.share-organization"
          ariaLabel="components.btn-action.share-organization-aria-label"
          :organization="organization"
        />
      </div>
    </HeaderAppPage>
    <div class="pb-6 space-y-6">
      <CardOrgApplicationVote
        v-if="organization.status === 'pending'"
        @up-vote="upVotes++"
        @down-vote="downVotes++"
        title="Votes in favor"
        :organizations="organizationsInFavor"
        :up-votes="upVotes"
        :down-votes="downVotes"
      />
      <div
        class="pb-6 grid grid-cols-1 grid-rows-2 space-y-6 lg:grid-cols-3 lg:grid-rows-1 lg:pb-0 lg:space-y-0"
        :class="{
          'lg:space-x-6 lg:mr-6': !textExpanded,
        }"
      >
        <CardAbout
          @expand-reduce-text="expandReduceText"
          :class="{
            'lg:col-span-2': !textExpanded,
            'lg:col-span-3': textExpanded,
          }"
          aboutType="organization"
          :organization="organization"
        />
        <div class="w-full h-full">
          <MediaImageCarousel :class="{ 'lg:hidden': textExpanded }" />
        </div>
      </div>
      <CardGetInvolved
        v-if="organization.status === 'approved'"
        :organization="organization"
      />
      <CardConnect
        :social-links="organization.socialLinks"
        :userIsAdmin="true"
      />
      <CardDonate
        v-if="organization.status === 'approved'"
        :userIsAdmin="true"
        :donationPrompt="organization.donationPrompt"
      />

      <h3 class="text-left responsive-h3 font-display">
        {{ $t("_global.discussion") }}
      </h3>
      <hr />

      <CardDiscussionText
        :is-private="false"
        :discussion-texts="testDiscussionTexts"
      />

      <CardDiscussionInput
        v-if="organization.status === 'pending'"
        :discussion-input="testDiscussionInput"
      />
    </div>
  </div>
</template>

<script setup lang="ts">
import { useRoute } from "vue-router";
import type { DiscussionInput } from "~/types/card-discussion-input";
import type { DiscussionText } from "~/types/card-discussion-text";
import type { Organization } from "~/types/organization";

definePageMeta({
  layout: "sidebar",
});

const textExpanded = ref(false);
const expandReduceText = () => {
  textExpanded.value = !textExpanded.value;
};

const route = useRoute();

// TODO: for testing purpose, should be removed.
const upVotes = ref(123);
const downVotes = ref(123);

const testDiscussionTexts: DiscussionText[] = [
  {
    // authorImg?: "string",
    author: "Name",
    content:
      "Lorem ipsum dolor sit amet, consectetur adipiscing elit. Cras feugiat bibendum libero in condimentum. Pellentesque euismod consequat mi ac mollis. In viverra, orci a consequat varius, nisi sem dictum ex, id fermentum purus quam non risus. Curabitur sit amet sem mollis, iaculis felis eu, viverra urna. Praesent purus risus, faucibus molestie mi sit amet, congue tristique sem.",
    votes: 123,
    date: new Date(Date.now()),
  },
  {
    // authorImg?: "string",
    author: "Name",
    content:
      "Lorem ipsum dolor sit amet, consectetur adipiscing elit. Cras feugiat bibendum libero in condimentum. Pellentesque euismod consequat mi ac mollis. In viverra, orci a consequat varius, nisi sem dictum ex, id fermentum purus quam non risus. Curabitur sit amet sem mollis, iaculis felis eu, viverra urna. Praesent purus risus, faucibus molestie mi sit amet, congue tristique sem.",
    votes: 123,
    date: new Date(Date.now()),
  },
];

const testDiscussionInput: DiscussionInput = {
  name: "Name",
  // location?: string,
  supporters: 1,
  description:
    "Lorem ipsum dolor sit amet, consectetur adipiscing elit. Cras feugiat bibendum libero in condimentum. Pellentesque euismod consequat mi ac mollis. In viverra, orci a consequat varius, nisi sem dictum ex, id fermentum purus quam non risus. Curabitur sit amet sem mollis, iaculis felis eu, viverra urna. Praesent purus risus, faucibus molestie mi sit amet, congue tristique sem.",
  category: "Category 1",
  highRisk: false,
};

const testOrganization: Organization = {
  name: "tech from below",
  status: "pending",
  tagline: "Technologie von und für soziale Bewegungen",
  location: "Berlin, Germany",
  description:
    "Nulla aliqua sit fugiat commodo excepteur deserunt dolor ullamco Lorem. Esse aliquip nisi ullamco pariatur velit officia. Eiusmod commodo nulla consequat minim laboris pariatur adipisicing. Veniam amet nostrud id cupidatat. Esse duis velit elit duis non labore adipisicing sunt eu nostrud. Occaecat mollit et do consectetur fugiat amet.",
  topic: "Technology and Privacy",
  members: 3,
  supporters: 60,
  imageURL: "/images/tech-from-below.svg",
  workingGroups: ["meetup", "code-night"],
  socialLinks: ["tfb@mastodon", "tfb@email"],
  donationPrompt: "Hey thanks!",
};

const organization = reactive<Organization>({ ...testOrganization });
const organizationsInFavor = new Array(6)
  .fill(undefined)
  .map(() => testOrganization);

onMounted(() => {
  const status = route.query.status?.toString();

  if (status !== undefined) {
    organization.status = status;
  }
});
</script><|MERGE_RESOLUTION|>--- conflicted
+++ resolved
@@ -5,16 +5,11 @@
     <Head>
       <Title>{{ organization.name }}</Title>
     </Head>
-<<<<<<< HEAD
     <HeaderAppPage
       :organization="organization"
       :discussionTexts="testDiscussionTexts"
     >
-      <div class="flex space-x-2 lg:space-x-3 pb-3 lg:pb-4">
-=======
-    <HeaderAppPage :organization="organization">
       <div class="flex pb-3 space-x-2 lg:space-x-3 lg:pb-4">
->>>>>>> 2724afd7
         <BtnAction
           class="w-max"
           :cta="true"
