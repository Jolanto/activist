--- conflicted
+++ resolved
@@ -27,17 +27,10 @@
           <!-- Note: image floating right of content. -->
           <img
             v-if="$colorMode.value == 'light'"
-<<<<<<< HEAD
-            src="/images/content_pages/get_active_light.png"
-
-            alt="Drawing of a fist raised."
-            class="hidden float-right h-64 p-4 md:block 2xl:hidden lg:h-72"
-=======
             src="/images/content_pages/mockups/get_active_light.png"
             alt="Mockups that show mobile organization search and web event search on a map."
             class="hidden float-right object-contain p-4 cursor-pointer aspect-square md:block 2xl:hidden h-1/5 lg:h-1/4"
             v-on:click="togglePopup"
->>>>>>> 79ff1370
           />
           <img
             v-else-if="$colorMode.value == 'dark'"
