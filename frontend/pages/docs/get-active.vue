--- conflicted
+++ resolved
@@ -124,13 +124,11 @@
 </template>
 
 <script setup lang="ts">
-<<<<<<< HEAD
+import { IconMap } from "~/types/icon-map";
+
 const modals = useModals();
 const modalName = "ModalImage";
-=======
-import { IconMap } from "~/types/icon-map";
 
->>>>>>> 5852fa0b
 const modalIsOpen = ref(false);
 
 function openModal() {
