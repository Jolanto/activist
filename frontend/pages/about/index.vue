--- conflicted
+++ resolved
@@ -5,151 +5,12 @@
     <Head>
       <Title>{{ $t("pages.about.index.title") }}</Title>
     </Head>
-<<<<<<< HEAD
-    <div
-      class="flex flex-col items-center w-full responsive-py-4 responsive-px-5"
-    >
-      <!-- Note: image on top of content. -->
-      <img
-        v-if="$colorMode.value == 'light'"
-        class="h-40 mb-4 md:hidden sm:h-52"
-        src="/images/content_pages/icons/activist_icon_light.png"
-        :alt= "$t('pages.about.index.img-alt-text')"
-      />
-      <img
-        v-else-if="$colorMode.value == 'dark'"
-        class="h-40 mb-4 md:hidden sm:h-52"
-        src="/images/content_pages/icons/activist_icon_dark.png"
-        :alt= "$t('pages.about.index.img-alt-text')"
-      />
-      <div class="grid w-10/12 grid-cols-1 md:w-full 2xl:grid-cols-2">
-        <div class="items-center space-y-4 text-left md:items-start">
-          <!-- Note: image floating right of content. -->
-          <img
-            v-if="$colorMode.value == 'light'"
-            class="hidden float-right p-4 h-52 md:block 2xl:hidden lg:h-64"
-            src="/images/content_pages/icons/activist_icon_light.png"
-            :alt= "$t('pages.about.index.img-alt-text')"
-          />
-          <img
-            v-else-if="$colorMode.value == 'dark'"
-            class="hidden float-right p-4 h-52 md:block 2xl:hidden lg:h-64"
-            src="/images/content_pages/icons/activist_icon_dark.png"
-            :alt= "$t('pages.about.index.img-alt-text')"
-          />
-          <h1 class="pb-2 font-bold responsive-h1">
-            {{ $t("pages.about.index.header") }}
-          </h1>
-          <div class="flex flex-row py-2 space-x-3">
-            <Icon
-              class="text-light-link-text dark:text-dark-link-text mt-[0.125rem]"
-              name="bi:info-circle-fill"
-              size="1.25em"
-            />
-            <p>
-              {{ $t("pages.about.index.subheader-1") }}
-              <a
-                class="items-center focus-brand link-text"
-                href="https://www.figma.com/file/I9McFfaLu1RiiWp5IP3YjE/activist_public_designs?node-id=805%3A231&t=vNWHCPdiq5EbPaO9-1"
-                target="_blank"
-              >
-                {{ $t("pages.about.index.subheader-2") }}
-                <Icon
-                  name="bi:box-arrow-up-right"
-                  size="1em"
-                  style="vertical-align: baseline"
-                />
-              </a>
-              {{ $t("pages.about.index.subheader-3") }}
-            </p>
-          </div>
-          <p>
-            {{ $t("pages.about.index.section-1-paragraph-1") }}
-          </p>
-          <p>
-            {{ $t("pages.about.index.section-1-paragraph-2") }}
-          </p>
-          <p>
-            {{ $t("pages.about.index.section-1-paragraph-3") }}
-          </p>
-          <p>
-            {{ $t("pages.about.index.section-1-paragraph-4") }}
-          </p>
-          <p class="pb-2 lg:pb-4">
-            {{ $t("pages.about.index.section-1-paragraph-5-1") }}
-            <a
-              class="items-center focus-brand link-text"
-              href="https://github.com/orgs/activist-org"
-              target="_blank"
-            >
-              {{ $t("pages.about.index.section-1-paragraph-5-2") }}
-              <Icon
-                name="bi:box-arrow-up-right"
-                size="1em"
-                style="vertical-align: baseline"
-              />
-            </a>
-            {{ $t("pages.about.index.section-1-paragraph-5-3") }}
-            <a
-              class="items-center focus-brand link-text"
-              href="https://matrix.to/#/#activist_community:matrix.org"
-              target="_blank"
-            >
-              {{ $t("pages.about.index.section-1-paragraph-5-4") }}
-              <Icon
-                name="bi:box-arrow-up-right"
-                size="1em"
-                style="vertical-align: baseline"
-              />
-            </a>
-            {{ $t("pages.about.index.section-1-paragraph-5-5") }}
-          </p>
-          <div
-            class="grid grid-cols-1 max-w-[70%] sm:max-w-[90%] md:max-w-[70%] lg:max-w-[60%] xl:max-w-[50%] 2xl:max-w-[80%] grid-rows-2 gap-y-4 sm:gap-y-0 sm:gap-x-4 md:gap-x-6 xl:gap-x-8 mx-auto sm:mx-0 sm:grid-cols-2 sm:grid-rows-1"
-          >
-            <BtnLabeled
-              class="w-full"
-              :cta="true"
-              label="components.btn-labeled.request-access"
-              linkTo="https://tally.so/r/nprxbq"
-              fontSize="lg"
-              ariaLabel="
-                components.btn-labeled.request-access-aria-label
-              "
-            />
-            <BtnLabeled
-              class="w-full"
-              :cta="false"
-              label="components.btn-labeled.return-home"
-              linkTo="/"
-              fontSize="lg"
-              ariaLabel="components.btn-labeled.return-home-aria-label"
-            />
-          </div>
-        </div>
-        <div class="flex justify-end pr-32">
-          <!-- Note: image right of content. -->
-          <img
-            v-if="$colorMode.value == 'light'"
-            class="hidden 2xl:block h-72"
-            src="/images/content_pages/icons/activist_icon_light.png"
-            :alt= "$t('pages.about.index.img-alt-text')"
-          />
-          <img
-            v-else-if="$colorMode.value == 'dark'"
-            class="hidden 2xl:block h-72"
-            src="/images/content_pages/icons/activist_icon_dark.png"
-            :alt= "$t('pages.about.index.img-alt-text')"
-          />
-        </div>
-=======
     <div class="bg-light-distinct dark:bg-dark-distinct">
       <div class="responsive-py-4 flex flex-col w-full responsive-px-5">
         <HeaderAppPage
           :header="$t('pages.about.index.header')"
           :tagline="$t('pages.about.index.subheader')"
         />
->>>>>>> a85b64fc
       </div>
     </div>
     <div class="responsive-py-5 responsive-px-5">
