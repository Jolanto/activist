<template>
  <div
    class="px-4 xl:px-8 text-light-text dark:text-dark-text bg-light-content dark:bg-dark-content"
  >
    <Head>
      <Title>{{ $t("pages.home.index.title") }}</Title>
    </Head>
    <HeaderAppPage
      :header="$t('pages.home.index.header')"
      :tagline="$t('pages.home.index.subheader')"
    >
      <div class="flex flex-col space-x-3 sm:flex-row">
        <TopicMarker topic="My topics dropdown" />
      </div>
    </HeaderAppPage>
    <div class="pt-3 pb-6 space-y-6 md:pt-4">
<<<<<<< HEAD
      <GridHomeMetrics />
      <CardChangeAccountInfo infoType="email" header="email" />
      <CardChangeAccountInfo infoType="username" header="username" />
      <CardChangeAccountInfo infoType="password" header="password" />
=======
      <div
        class="flex flex-col lg:grid space-y-6 lg:grid-cols-7 lg:grid-rows-1 lg:space-y-0 lg:space-x-6 lg:mr-6"
      >
        <GridHomeMetrics class="lg:col-span-5" />
        <MediaDatePicker class="w-full h-full lg:col-span-2" />
      </div>
>>>>>>> 001d38f0
      <CardSearchResult
        searchResultType="event"
        :isPrivate="false"
        :event="event"
      />
      <CardSearchResult
        searchResultType="organization"
        :isPrivate="false"
        :organization="organization"
      />
      <CardSearchResult
        searchResultType="resource"
        :isPrivate="false"
        :resource="resource"
      />
      <CardSearchResult
        searchResultType="user"
        :isPrivate="false"
        :user="user"
      />
      <CardDiscussionEntry :isPrivate="false" :discussion="discussion" />
    </div>
  </div>
</template>

<script setup lang="ts">
import { Discussion } from "../../types/discussion";
import { Event } from "../../types/event";
import { Organization } from "../../types/organization";
import { Resource } from "../../types/resource";
import { User } from "../../types/user";

const { data: organizations } = await useFetch(
  "http://127.0.0.1:8000/organizations"
);

console.log(organizations);

definePageMeta({
  layout: "sidebar",
});

const resource: Resource = {
  name: "Test Resource",
  organizer: "Testers LLC",
  resourceURL: "www.test.com",
  description: "Test resource :D",
  topic: "Tools",
  relatedLocation: "Berlin",
  creationDate: new Date(),
  stars: 5,
};

const organization: Organization = {
  name: "tech from below",
  status: "approved",
  tagline: "Technologie von und für soziale Bewegungen",
  location: "Berlin",
  description: "This is the description of tech from below.",
  topic: "Technology and Privacy",
  members: 3,
  supporters: 30,
  imageURL: "/images/tech-from-below.svg",
};

const event: Event = {
  name: "Test Event",
  type: "act",
  tagline: "We love to test!",
  organizer: "Testers LLC",
  topic: "Testing and Designing",
  description: "This is a test event for testers.",
  getInvolvedDescription: "Wanna help test?",
  inPersonLocation: "Berlin",
  // onlineLocation: "Zoom Test Room",
  date: new Date(),
  supporters: 10,
};

const user: User = {
  name: "John A. Tester",
  location: "Testerville, TN",
  supporters: 123,
  description: "I love to test!",
};

const discussion: Discussion = {
  title: "Title of discussion ",
  author: "John A. Tester",
  category: "Category",
  text: "I love to test!",
  upVoters: 123,
  participants: 3,
  messages: 3,
  creationDate: new Date(),
};
</script><|MERGE_RESOLUTION|>--- conflicted
+++ resolved
@@ -14,19 +14,12 @@
       </div>
     </HeaderAppPage>
     <div class="pt-3 pb-6 space-y-6 md:pt-4">
-<<<<<<< HEAD
-      <GridHomeMetrics />
-      <CardChangeAccountInfo infoType="email" header="email" />
-      <CardChangeAccountInfo infoType="username" header="username" />
-      <CardChangeAccountInfo infoType="password" header="password" />
-=======
       <div
         class="flex flex-col lg:grid space-y-6 lg:grid-cols-7 lg:grid-rows-1 lg:space-y-0 lg:space-x-6 lg:mr-6"
       >
         <GridHomeMetrics class="lg:col-span-5" />
         <MediaDatePicker class="w-full h-full lg:col-span-2" />
       </div>
->>>>>>> 001d38f0
       <CardSearchResult
         searchResultType="event"
         :isPrivate="false"
