<template>
  <Loading />
  <div>
    <NuxtLayout>
      <!-- Dummy target to receive click event. A click event triggers ModalCommandPalette. -->
      <div
        @click="openModal()"
        @keydown.enter="openModal()"
        id="clickTarget"
        class="hidden"
        role="button"
        tabIndex="0"
      />
      <ModalCommandPalette
        @closeModal="handleCloseModal"
        :isOpen="modalIsOpen"
<<<<<<< HEAD
        :paletteData="paletteData"
=======
        :modalName="modalName"
>>>>>>> 6bf26d37
      />
      <NuxtPage />
    </NuxtLayout>
  </div>
</template>

<script setup lang="ts">
import { useMagicKeys, whenever } from "@vueuse/core";
import { paletteData } from "@/components/modal/command-palette/CommandPaletteData";

useHead({
  titleTemplate: (titleChunk: any) => {
    return titleChunk ? `${titleChunk} • activist` : "activist";
  },
});
const modals = useModals();
const modalName = "generalModal";
const modalIsOpen = ref(false);

function openModal() {
  modals.openModal(modalName);
  modalIsOpen.value = modals.modals[modalName].isOpen;
}

const handleCloseModal = () => {
  modals.closeModal(modalName);
  modalIsOpen.value = modals.modals[modalName].isOpen;
};

const { isMacOS } = useDevice();

const { meta_k, ctrl_k } = useMagicKeys({
  passive: false,
  onEventFired(e) {
    if (["meta_k", "ctrl_k"].includes(e.key) && e.type === "keydown")
      e.preventDefault();
  },
});

const doWhenever = () => {
  // Trigger ModalBase @click="openModal".
  const clickTarget = document.getElementById("clickTarget");
  if (clickTarget) {
    clickTarget.click();
  }
};

whenever(meta_k, () => {
  if (isMacOS) {
    doWhenever();
  }
});
whenever(ctrl_k, () => {
  if (!isMacOS) {
    doWhenever();
  }
});
</script>
~/components/modal/command-palette/CommandPaletteData<|MERGE_RESOLUTION|>--- conflicted
+++ resolved
@@ -14,11 +14,8 @@
       <ModalCommandPalette
         @closeModal="handleCloseModal"
         :isOpen="modalIsOpen"
-<<<<<<< HEAD
         :paletteData="paletteData"
-=======
         :modalName="modalName"
->>>>>>> 6bf26d37
       />
       <NuxtPage />
     </NuxtLayout>
