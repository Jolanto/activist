--- conflicted
+++ resolved
@@ -1,7 +1,6 @@
 {
   "landing-header": "Où nous commençons.",
   "get-active-header": "Soit actif",
-<<<<<<< HEAD
   "sidebar": {
     "about": "A propos de",
     "events": "Evénements",
@@ -13,9 +12,7 @@
     "tasks": "Tâches",
     "discussions": "Discussions",
     "team": "L'équipe"
-  }
-=======
+  },
   "supporters": "Soutiens",
   "members": "Membres"
->>>>>>> a01824c3
 }