{
  "components": {
    "btn-labeled": {
      "get-in-touch": "Get in touch",
      "get-in-touch-aria-label": "Get in touch with the activist team",
      "join-organization": "Join organization",
      "join-organization-aria-label": "Start the process to join the organization",
      "learn-more": "Learn more",
      "new-account": "New account",
      "new-account-aria-label": "Add a new account",
      "offer-to-help": "Offer to help",
      "offer-to-help-aria-label": "Start the process to offer help for this event",
      "request-access": "Request access",
      "request-access-aria-label": "Request access to activist.org",
      "return-home": "Return home",
      "return-home-aria-label": "Return home to the activist home page",
      "share": "Share",
      "share-event": "Share event",
      "share-event-aria-label": "Share this event with others",
      "share-organization": "Share organization",
      "share-organization-aria-label": "Share this organization with others",
      "suggest-a-feature": "Suggest a feature",
      "suggest-a-feature-aria-label": "Go to GitHub to suggest a feature for activist.org",
      "support": "Support",
      "support-event-aria-label": "Support this event",
      "support-organization-aria-label": "Support this organization",
      "view-all-groups": "View all groups",
      "view-all-groups-aria-label": "View all groups within this organization"
    },
    "btn-roadmap": {
      "label": "Roadmap",
      "aria-label": "Learn about the activist.org roadmap"
    },
    "card-search-result-event": {
      "attending": "Attending"
    },
    "card-search-result-organization": {
      "members": "Members",
      "supporters": "Supporters"
    },
    "card-about": {
      "full-text": "Click for full text",
      "full-text-aria-label": "Click to view a popup with the full text",
      "header": "About"
    },
    "card-connect": {
      "header": "Connect"
    },
    "card-danger-zone": {
      "header": "Danger Zone",
      "label-password": "Your password",
      "label-username": "Your username",
      "placeholder-password": "Enter your password",
      "placeholder-username": "Enter your username"
    },
    "card-get-involved": {
      "header": "Get involved",
      "join-subtext": "Click \"Join organization\" above to get involved in",
      "legal-disclaimer-subtext": "Please read the legal disclaimer below for more information on your rights during this event.",
      "working-groups-subtext": "The following are working groups within"
    },
    "card-legal-disclaimer": {
      "header": "Legal Disclaimer"
    },
    "footer": {
      "about": "About",
      "contact": "Contact",
      "documentation": "Documentation",
      "faq": "FAQ",
      "github": "GitHub",
      "help": "Help",
      "impress": "Impress",
      "instagram": "Instagram",
      "matrix": "Matrix",
      "privacy-policy": "Privacy Policy",
      "roadmap": "Roadmap",
      "source-code": "Source Code",
      "supporters": "Supporters",
      "trademark-policy": "Trademark Policy"
    },
    "footer-flex": {
      "activist-tagline": "Open-source, nonprofit activism platform.",
      "connect": "Connect",
      "organization": "Organization",
      "resources": "Resources",
      "website-copyright": "Copyright © 2023 activist."
    },
    "footer-flex-col": {
      "activist-tagline": "Open-source, nonprofit activism platform.",
      "connect": "Connect",
      "organization": "Organization",
      "resources": "Resources",
      "website-copyright": "Copyright © 2023 activist."
    },
    "grid-github-contributors": {
      "load-more": "Load more",
      "load-more-aria-label": "Load more GitHub contributors"
    },
    "grid-github-shields": {
      "fork": "Fork",
      "github": "GitHub",
      "star": "Star",
      "visit-us": "Visit us on"
    },
    "grid-home-metrics": {
      "act-events": "Act events",
      "events": "Events",
      "learn-events": "Learn events",
      "new-organizations": "New organizations"
    },
    "grid-supporters": {
      "impacthub-belgrade-logo-aria-label": "Link to the website of Impact Hub Belgrade",
      "wikimedia-de-logo-aria-label": "Link to the website of Wikimedia Deutschland",
      "wikimedia-rs-logo-aria-label": "Link to the website of Wikimedia Serbia"
    },
    "landing-community-banner": {
      "github": "GitHub",
      "instagram": "Instagram",
      "matrix": "Matrix"
    },
    "landing-splash": {
      "header": "Where we start.",
      "message": "Let's build a platform where movements grow and people are inspired to act on the issues that affect us all. Free, open-source, privacy-focused and driven by our community."
    },
    "landing-tech-banner": {
      "open-source-header": "Open-Source APIs",
      "open-source-tagline": "Trust through Transparency",
      "open-source-text": "We're dedicated to working in the open to build trust with out partner organizations and fellow activists. Building the place for activism the world over takes a lot of effort, so please come join us!"
    },
    "logo-activist": {
      "aria-label": "The activist.org logo that links to the home page"
    },
    "media-map": {
      "error-message": "There was a problem with the map service.",
      "": "Sorry about that!"
    },
    "menu-mobile-selector": {
      "label": {
        "home": "Home",
        "events": "Events",
        "organizations": "Organizations"
      }
    },
    "meta-tag-attending": {
      "label": "attending"
    },
    "meta-tag-members": {
      "label": "members"
    },
    "meta-tag-stars": {
      "label": "stars"
    },
    "meta-tag-supporters": {
      "label": "supporters"
    },
    "modal-image": {
      "close-modal-aria-label": "Close the larger version of this image",
      "open-modal-aria-label": "Open a larger version of this image"
    },
    "selector-language": {
      "open-dropdown-aria-label": "Open the dropdown to select another language"
    },
    "page-breadcrumbs": {
      "aria-label": "Page breadcrumb navigation"
    },
    "selector-theme": {
      "dark": "Dark",
      "dark-aria-label": "Select to switch to dark mode",
      "label": "Theme",
      "light": "Light",
      "light-aria-label": "Select to switch to light mode",
      "open-dropdown-aria-label": "Open the dropdown to select another theme",
      "system": "System",
      "system-aria-label": "Select to switch to the system color mode"
    },
    "search-bar": {
      "placeholder": "Search",
      "command-tooltip-label": "Press \"⌘ + k\" to jump to a page",
      "control-tooltip-label": "Press \"^ + k\" to jump to a page",
      "slash-tooltip-label": "Press \"/\" to search"
    },
    "sidebar-left-footer": {
      "create": "Create",
      "create-aria-label": "Open to see options to create events, organizations and other content on activist",
      "info": "Info",
      "info-aria-label": "Open to see options for learning more about activist and getting help",
      "username": "Username",
      "username-aria-label": "Open to see user specific options"
    },
    "sidebar-left-header": {
      "sidebar-collapse-aria-label": "Expand or collapse the left sidebar"
    },
    "sidebar-left-selector": {
      "label": {
        "about": "About",
        "about-activist": "About activist",
        "activism-network": "Activism Network",
        "affiliates": "Affiliates",
        "connect": "Connect",
        "contact": "Contact",
        "discussions": "Discussions",
        "documentation": "Documentation",
        "events": "Events",
        "faq": "FAQ",
        "get-active": "Get Active",
        "get-organized": "Get Organized",
        "groups": "Groups",
        "grow-organization": "Grow Organization",
        "help": "Help",
        "impress": "Impress",
        "legal": "Legal",
        "legal-support": "Legal Support",
        "new-event": "New event",
        "new-group": "New group",
        "new-organization": "New organization",
        "new-resource": "New resource",
        "notifications": "Notifications",
        "press": "Press",
        "privacy-policy": "Privacy policy",
        "resources": "Resources",
        "roadmap": "Roadmap",
        "settings": "Settings",
        "sign-out": "Sign out",
        "status": "Status",
        "tasks": "Tasks",
        "team": "Team",
        "trademark-policy": "Trademark policy",
        "your-profile": "Your profile",
        "your-events": "Your events",
        "your-orgs": "Your organizations"
      }
    },
    "sidebar-right-hamburger": {
      "sidebar-collapse-aria-label": "Expand or collapse the right sidebar"
    }
  },
  "pages": {
    "index": {
      "activist-section-btn-alt-text": "Learn more about activist",
      "activist-section-header": "About us",
      "activist-section-tagline": "Our work and goals",
      "activist-section-text": "We're a Berlin-based team with a growing global network of affiliates and partners. Let's create a dedicated open-source platform to take on the challenges of our time.",
      "become-a-supporter": "Become a supporter",
      "get-active-btn-alt-text": "Learn more about getting involved in an activist organization",
      "get-active-header": "Get active",
      "get-active-tagline": "Coordinate and collaborate",
      "get-active-text": "Discover and join organizations and events that work towards lasting change. Support the movements that matter most to you and learn from experienced activists along the way.",
      "get-organized-btn-alt-text": "Learn more about organizing an activist organization",
      "get-organized-header": "Get organized",
      "get-organized-tagline": "Find your allies",
      "get-organized-text": "Connect with others across organizations and movements. Host panel discussions, collect signatures, unionize your workplace, organize protests and much more.",
      "grow-organization-btn-alt-text": "Learn more about growing an activist organization",
      "grow-organization-header": "Grow your organization",
      "grow-organization-tagline": "Increase your people power",
      "grow-organization-text": "Showcase your organization's aims and structure. Automatically and securely onboard new members to easily gain and maintain momentum from one action to the next.",
      "our-supporters-btn-become-alt-text": "Become a supporter of activist",
      "our-supporters-btn-view-alt-text": "View all supporters of activist",
      "our-supporters-header": "Our supporters",
      "our-supporters-sub-text": "Sponsorship does not equal influence. activist is independent and governed by its community.",
      "our-supporters-tagline": "Community sponsors and backers",
      "our-supporters-text": "Help us create and maintain a platform that enables people to safely engage in activism. Please consider contributing your skills, reach or money.",
      "title": "Welcome",
      "view-all-supporters": "View all supporters"
      
    },
    "about": {
      "index": {
        "header": "About",
        "title": "About",
        "subheader": "Learn more about our organization",
        "section-1-subheader": "General information",
        "section-1-tagline": "Our structure and plans.",
        "activist": "activist",
        "activist-description": "Description of the organization and what we want to achieve.",
        "activist-alt-text": "The activist icon: a lower case letter a with a half circle pointing down and to the left in the center.",
        "impress": "Impress",
        "impress-description": "The specifics of activist as an entity.",
        "impress-alt-text": "A information circle.",
        "roadmap": "Roadmap",
        "roadmap-description": "Learn about the planned developments of activist.",
        "roadmap-alt-text": "A bicycle within a balloon-shaped icon."
      },
      "activist": {
        "header": "About activist.org",
        "section-1-paragraph-1": "We're a Berlin-based team with a growing global network of affiliates and partners. Our goal is to create and maintain a platform that enables more people to safely engage in activism, learn from experienced organizers as well as replicate proven and novel strategies and tactics for social and ecological change.",
        "section-1-paragraph-2": "We're building a free, open-source and privacy-focused technical infrastructure that can rival with the commercial campaigning tools that are often inaccessible — financially and/or technically — to small progressive organizations.",
        "section-1-paragraph-3": "We want to end their dependance on Big Tech infrastructure and put tools of social action into the hands of everyone willing to work towards a more equitable society. Well-executed campaign tactics should not be the exception for well-funded, tech-savvy activists, but a tool for all participants in social movements.",
        "section-1-paragraph-4": "That also means building a user experience that is easy and fun to use while establishing security best-practices from the very beginning. From signup to regularly organizing events. Imagine every person new to activism showing up well-prepared to their first meeting — guided by the knowledge and tools of veteran organizers — and immediately being able to contribute a meaningful cause.",
        "section-1-paragraph-5-1": "Interested in helping? Please visit us",
        "section-1-paragraph-5-2": "on GitHub",
        "section-1-paragraph-5-3": "to contribute code, translations or suggestions to the project. You're also welcome to join us in our",
        "section-1-paragraph-5-4": "public Matrix chat rooms",
        "section-1-paragraph-5-5": "to share ideas, ask questions or just say hi :) For activists already involved in an organization, please use the form in the \"Request access\" button below to get in contact with us. We'll be in touch soon after!",
        "subheader-1": "See the",
        "subheader-2": "designs on Figma",
        "subheader-3": "to learn more",
<<<<<<< HEAD
        "title": "About",
        "img-alt-text":"The activist icon: a lower case letter a with a half circle pointing down and to the left in the center."
=======
        "title": "About Us"
>>>>>>> a85b64fc
      },
      "network": {
        "title": "Our Network"
      },
      "impress": {
        "header": "Impress",
        "inquiries": "All inquiries:",
        "message": "We look forward to hearing from you :)",
        "section-1-paragraph-1": "activist.org is a network for political action that allows people to coordinate and collaborate on the issues that matter most to them. The current goal is the creation of a central platform to discover activist organizations and their events.",
        "section-1-paragraph-2": "We are currently working on the legal entity behind activist. Further information will be available on this page once the arrangements are finalized. Thank you for your patience!",
        "subheader-1": "Please use the",
        "subheader-2": "contact page",
        "subheader-3": "for inquiries",
        "title": "Impress",
        "img-alt-text":"A information circle."
      },
      "roadmap": {
        "header": "Roadmap",
        "section-1-paragraph-1": "activist.org is open-source software. Our goal is to build in as transparent a manner as possible so that partner organizations and our community can have as much input on the process as possible.",
        "section-1-paragraph-2-1": "Please visit us at our",
        "section-1-paragraph-2-2": "GitHub project space",
        "section-1-paragraph-2-3": "for a full overview of the current issues and features being worked on. You're also welcome to join us in our public",
        "section-1-paragraph-2-4": "Matrix chat rooms",
        "section-1-paragraph-2-5": "to share ideas, ask questions or just say hi :)",
        "subheader-1": "See the",
        "subheader-2": "source code on GitHub",
        "subheader-3": "to learn more",
        "title": "Roadmap",
        "img-alt-text":"A bicycle within a balloon-shaped icon."

      }
    },
    "blog": {
      "title": "Blog Home"
    },
    "careers": {
      "title": "Careers"
    },
    "docs": {
      "index": {
        "title": "Documentation",
        "header": "Documentation",
        "subheader": "Learn more about activist",
        "section-1-subheader": "activist basics",
        "section-1-tagline": "Learn how to use activist to expand your impact",
        "get-active": "Getting active",
        "get-active-description": "How activist helps people find organizations and events.",
        "get-active-alt-text": "Drawing of a fist raised.",
        "get-organized": "Getting organized",
        "get-organized-description": "Plans for how activist will support partner organizations.",
        "get-organized-alt-text": "Drawing of fists in a circle pointed at the center.",
        "grow-organization": "Growing organizations",
        "grow-organization-description": "Features that will allow activist partners to expand their reach.",
        "grow-organization-alt-text": "Drawing of fists raised in a group."
      },
      "get-active": {
        "header": "Discover and get involved",
        "modal-image-alt-text": "Mockups that show mobile organization search and web event search on a map.",
        "section-1-paragraph-1": "activist has the goal of making finding political events and organizations near you as easy as possible. With each event we want people to have an opportunity to get involved in the organization that's putting it on, and once in an organization we want to make it easy to find what to do next to have the biggest impact.",
        "section-2-paragraph-1": "Events are broken down based on the following criteria",
        "section-2-list-1-item-1": "The movement they're a part of",
        "section-2-list-1-item-1-1": "Environment, refugees, housing and countless others",
        "section-2-list-1-item-2": "The type of event - Act or Learn",
        "section-2-list-1-item-2-1": "Search based on the level of involvement you want",
        "section-2-list-1-item-3": "The event format",
        "section-2-list-1-item-3-1": "Act: protests, volunteering, organizing ...",
        "section-2-list-1-item-3-2": "Learn: seminars, meetings, panel discussions ...",
        "section-3-paragraph-1": "Organizations are also categorized based on the the movements they work on to make them easy to find. From there it's up to you to show up to an event and follow up on becoming a regular contributor, but we aim to take as much friction out of this process as possible.",
        "section-4-paragraph-1-1": "Please use the Request access link below to tell us more about you and your activism! We'd also love to hear from you in our",
        "section-4-paragraph-1-2": "public Matrix chat rooms",
        "section-4-paragraph-1-3": "so we know how best to help you in your work.",
        "subheader-1": "See the",
        "subheader-2": "homepage designs on Figma",
        "subheader-3": "to learn more",
        "title": "Get Active"
      },
      "get-organized": {
        "header": "Tools for organizers",
        "modal-image-alt-text": "Mockups that show mobile resource search and web event task organization.",
        "section-1-paragraph-1": "There will be so much more to an event on activist than a time and a place. We want to create an ecosystem of tools that allows organizers to onboard new joiners; keep track of all the tasks that need to be done to make the event a success; enable discussions with other organizations while providing event organizers with a direct voice to those attending; as well as provide needed information to make sure that everyone is safe and knows their rights while participating.",
        "section-1-paragraph-2": "One event is never enough though, so activist has the goal of linking political actions so that everyone involved knows the steps needed to have the biggest effect. Pre- and post-events will build and maintain momentum, while events hosted by more than one organization will allow for easier collaboration.",
        "section-1-paragraph-3": "Events and organizations will also be able to create and organize resources to make their work easier. Resources can include anything from news stories to spread information; images and graphs that make a strong point for action; research articles to expand knowledge about an issue; and much more.",
        "section-1-paragraph-4-1": "Please use the \"Request access\" link below to tell us more about how you'd like to use activist! We'd also love to hear from you in our",
        "section-1-paragraph-4-4": "public Matrix chat rooms",
        "section-1-paragraph-4-5": "where our community plans all aspects of activist.",
        "subheader-1": "See the",
        "subheader-2": "event designs on Figma",
        "subheader-3": "to learn more",
        "title": "Get Organized"
      },
      "grow-organization": {
        "header": "Expand your movement",
        "modal-image-alt-text": "Mockups that show mobile event join flow interests selection and web organization affiliates page.",
        "section-1-paragraph-1-1": "activist is first and foremost about",
        "section-1-paragraph-1-2": "organizations",
        "section-1-paragraph-1-3": "with the design of the platform being tailored to their needs. The main function of organizations on activist is organizing and hosting",
        "section-1-paragraph-1-4": "events",
        "section-1-paragraph-1-5": "but future features aim to help them achieve their goals and scale more effectively.",
        "section-1-paragraph-2": "With activist you can keep track of all your pads, protocols, decisions and events in one place while at the same time quickly onboarding new joiners to your political actions. We want to inspire as well as improve collaboration between organizations because we know that we're only going to be able to sustain action together.",
        "section-1-paragraph-3-1": "Of paramount importance to activist's health is the",
        "section-1-paragraph-3-2": "application to join",
        "section-1-paragraph-3-3": "for all organizations. We'll start with a select few that will then help us choose all future organizations that join the platform. In this way we hope to instill trust in the community — that no organization has not been vouched for, and that when interacting with a person they are verified and brought in by people that others work with.",
        "section-1-paragraph-4": "Long term features will integrate every aspect of an organization's political life: making working groups and assigning tasks; releasing statements to their supporters; finding and tailoring actions based on real life legislation; and much more!",
        "section-1-paragraph-5-1": "Please use the \"Request access \" link below to tell us more about your organization! We'd also love to hear from you in our",
        "section-1-paragraph-5-2": "public Matrix chat rooms",
        "section-1-paragraph-5-3": "so we know how best to help your organization.",
        "subheader-1": "See the",
        "subheader-2": "organization designs on Figma",
        "subheader-3": "to learn more",
        "title": "Grow Organization"
      }
    },
    "error": {
      "title": "Error • activist",
      "message": "Oops, something went wrong:"
    },
    "events": {
      "index": {
        "header": "Events Home",
        "subheader": "Upcoming events near you",
        "title": "Events Home"
      },
      "id": {
        "resources": {
          "subheader": "This is a resources page for"
        },
        "team": {
          "subheader": "This is a team page for"
        }
      },
      "search": {
        "header": "Events search",
        "subheader": "Find events to attend",
        "title": "Events Search"
      }
    },
    "finances": {
      "title": "Finances"
    },
    "help": {
      "index": {
        "title": "Help",
        "header": "Help",
        "subheader": "Find needed information",
        "section-1-subheader": "Inquiries",
        "section-1-tagline": "Resources to find answers to your questions or connect with us.",
        "faq": "Frequently asked questions",
        "faq-description": "Answers for questions we often get from the community.",
        "faq-alt-text": "A question mark within a square.",
        "contact": "Contact form",
        "contact-description": "Get in contact with the activist team.",
        "contact-alt-text": "An envelope that's closed indicating a message to be sent."
      },
      "faq": {
        "header": "Frequently Asked Questions",
        "section-1-paragraph-1": "Q: What does the activist \"a\" mean?",
        "section-1-paragraph-2": "The center of the letter represents an arrow that points left-center from the top. This symbolizes our community and direction: that we want to work with the left and center of the political spectrum and value a democratic movement of power down to the people. Other meanings are welcome :D",
        "section-2-paragraph-1": "Q: How does activist plan to prevent abuse?",
        "section-2-paragraph-2": "The big focus of activist is organizations. We will start with a select few organizations based in Berlin where the core team is located, with further organizations being added through applications that need approval from the community. Users themselves will have a limited scope of interaction if they're not in an organization. When we get to a point where public discussions are happening, a user will only be able to participate if they're a member of an organization.",
        "section-3-paragraph-1": "Q: What about privacy?",
        "section-3-paragraph-2": "Thank you for asking! Privacy is a major concern for the team as we understand that activism can be very dangerous. Working in the open allows our code to be checked for vulnerabilities, and we welcome feedback in this regard. Between functionality and privacy we will always choose the latter. This means that some features of activist will take longer to make sure that they're created in a way that keeps people safe.",
        "section-4-paragraph-1": "Q: What's the best way to get in touch?",
        "section-4-paragraph-2-1": "activist uses Matrix for communications. You're welcome to",
        "section-4-paragraph-2-2": "join us in our public chat rooms",
        "section-4-paragraph-2-3": "to share ideas, ask questions, find ways to help the platform grow or to just say hi :)",
        "subheader-1": "Please join our community in the",
        "subheader-2": "public Matrix chat rooms",
        "title": "FAQ",
        "img-alt-text":"A question mark within a square."

      },
      "contact": {
        "header": "We'd love to hear from you!",
        "error-empty": "cannot be empty.",
        "label-email": "Email",
        "label-message": "Message",
        "label-name": "Name",
        "placeholder-name": "Your name",
        "placeholder-message": "Hey activist team...",
        "section-1-paragraph-1-1": "Thanks for your interest in connecting with the activist.org team. Please consider joining the",
        "section-1-paragraph-1-2": "public Matrix chat rooms",
        "section-1-paragraph-1-3": "for simple inquiries and suggestions. The community including the development team would be happy to help! Feature requests should also be sent via our open-source codebase",
        "section-1-paragraph-1-4": "on GitHub",
        "section-1-paragraph-1-5": "— go to \"Issues\" and select \"New issue\" to get started.",
        "section-1-paragraph-2-1": "For other inquiries, please use the contact form on this page. In using this form we ask that you respect our",
        "section-1-paragraph-2-2": "community code of conduct",
        "send": "Send",
        "send-form-aria-label": "Send your message to the activist.org team email",
        "thanks-1": "Thank you for contacting the activist team!",
        "thanks-2": "We appreciate you taking the time to reach out. We'll do our best to get back to you as quickly as possible. Thank you for your patience!",
        "title": "Contact",
        "valid": "must be valid"
      },
      "press": {
        "title": "Press"
      },
      "status": {
        "title": "Status"
      }
    },
    "home": {
      "index": {
        "header": "Welcome, username 👋✊",
        "subheader": "Your topics at a glance",
        "title": "Home"
      }
    },
    "legal": {
      "index": {
        "title": "Legal",
        "header": "Legal",
        "subheader": "Learn about your rights and get assistance",
        "section-1-subheader": "activist policies",
        "section-1-tagline": "Documentation of our terms and conditions",
        "trademark-policy": "Trademark Policy",
        "trademark-policy-description": "What rights we reserve for the use of our branded content.",
        "trademark-policy-alt-text": "The trademark symbol.",
        "privacy-policy": "Privacy Policy",
        "privacy-policy-description": "What information we collect and your rights as an activist user.",
        "privacy-policy-alt-text": "A shield with a check mark in the middle of it."
      },
      "legal-support": {
        "title": "Legal Support"
      },
      "privacy-policy": {
        "header": "Privacy Policy",
        "last-updated": "Last updated August 28th, 2023",
        "section-1-paragraph-1": "At activist.org, we value your privacy and are committed to maintaining the trust and confidence of our users. This Privacy Policy explains how we handle your information and the choices you have regarding your information.",
        "section-1-paragraph-2": "By using activist.org, you agree to the provisions of this Privacy Policy. Our primary goal is to provide a platform that allows users to engage in activism without compromising their safety. We have and will continue to implement various measures to ensure the privacy and security of our users. If you have any questions or concerns, please contact us at security[at]activist.org.",
        "section-1-paragraph-3": "We encourage users to contribute to activist.org and participate in discussions about privacy, security, and other important topics. By engaging with our community, you can help shape the future of activist.org and ensure that it remains a safe, inclusive, and empowering platform for all.",
        "section-2-subheader": "Information We Collect",
        "section-2-paragraph-1": "activist.org uses Plausible Analytics for non-identifiable tracking of the regions from which people visit. The platform does not collect any personally identifiable  information from our users at this time. In the future we will collect user generated usernames that could be used to identify individuals as well as email addresses of some users. We will do our best to provide options for people to use the platform without providing personally identifiable information wherever possible.",
        "section-3-subheader": "How We Use Information",
        "section-3-paragraph-1": "We use the anonymous location data we collect from Plausible Analytics to get a better idea of where there's interest in the platform. As we do not collect personal information at this time, we do not use any such information for any purpose.",
        "section-4-subheader": "Data Sharing and Third-Party Services",
        "section-4-paragraph-1": "We do not share your personal information with any third parties. activist.org is dedicated to ensuring the privacy of our users. The team has no plans to share data with parties outside of our organization.",
        "section-5-subheader": "Data Security and Breaches",
        "section-5-paragraph-1": "We are committed to ensuring the security of our platform and the information of our users. In the event of a data breach, we will promptly notify affected users and take appropriate measures to address the situation.",
        "section-5-paragraph-2": "We plan to implement various security measures to protect the integrity of our platform and the safety of our users. We also encourage users to practice good security habits, such as using strong passwords and enabling two-factor authentication when available.",
        "section-6-subheader": "Your Rights",
        "section-6-paragraph-1": "As we do not collect personal information at this time, you do not need to worry about exercising any rights related to your personal data. However, if you have any questions or concerns about this Privacy Policy or our practices, please feel free to contact us at security[at]activist.org.",
        "section-7-subheader": "Changes to This Policy",
        "section-7-paragraph-1": "We may update this Privacy Policy from time to time. If we make significant changes, we will notify you through the platform or by other means. By continuing to use activist.org after any changes are in effect, you agree to the updated Privacy Policy.",
        "section-7-paragraph-2": "We encourage users to regularly review this Privacy Policy to stay informed about our privacy practices and any changes that may occur. Your continued use of activist.org constitutes your acceptance of any updates to our Privacy Policy.",
        "section-8-paragraph-1-1": "Interested in helping? Please visit us",
        "section-8-paragraph-1-2": "on GitHub",
        "section-8-paragraph-1-3": "to contribute code, translations or suggestions to the project. You're also welcome to join us in our",
        "section-8-paragraph-1-4": "public Matrix chat rooms",
        "section-8-paragraph-1-5": "to share ideas, ask questions or just say hi :)",
        "title": "Privacy",
        "img-alt-text":"A shield with a checkmark in the middle of it to indicate that privacy is protected."

      },
      "trademark-policy": {
        "last-updated": "Last updated May 1st, 2023",
        "section-1-paragraph-1": "The activist name and logos are trademarks of activist.org, soon to be incorporated as activist gGmbH. As such, their use is restricted and protected by intellectual property law. While the software we create is available under a free and open source software license, the copyright license does not include an implied right or license to use our trademarks.",
        "section-1-paragraph-2": "The role of trademarks is to prevent the exploitation of the good name and reputation of activist.org by other people and organizations, and to provide assurance about the quality of the products and services associated with it.",
        "section-1-paragraph-3": "To use our trademarks beyond what is considered \"fair\" or \"nominative\" use, you must follow these guidelines. By making use of our trademarks, you agree to abide by the following terms and conditions.",
        "section-1-paragraph-4": "You agree to defend and indemnify activist.org from and against any and all claims and losses brought by a third party in connection with your use of the activist.org trademarks.",
        "section-1-paragraph-5-1": "To request the use of the activist name and logos in a way not covered in these guidelines, or to report violations, please contact us at",
        "section-1-paragraph-5-2": "In the event that we do not approve such use of the activist name and logos within fourteen (14) business days, your request shall be deemed denied.",
        "section-2-subheader": "General guidelines",
        "section-2-list-1-item-1": "Only use the activist marks to accurately identify those goods or services that are built by the activist.org organization.",
        "section-2-list-1-item-2": "Do not use the activist marks in any way that could mistakenly imply that activist.org has reviewed, approved, or guaranteed your goods or services.",
        "section-2-list-1-item-3": "Do not use or register, in whole or in part, the activist marks as part of your own or any other trademark, service mark, domain name, company name, trade name, product name, or service name.",
        "section-2-list-1-item-4": "Do not use the activist marks in a manner that disparages or defames the marks, activist.org, or other products associated with activist.org.",
        "section-2-list-1-item-5": "You may use the activist word mark in referential phrases such as \"for\", \"as found on\", etc.",
        "section-2-list-1-item-6": "You may use the activist marks when embedding or otherwise displaying user generated content published using the activist software.",
        "section-2-list-1-item-7": "Do not change or modify the activist marks aside from color adjustments.",
        "section-2-list-1-item-8": "Any all use of the activist marks, and any goodwill accrued as a result of that use, belongs entirely to, and shall inure for the benefit of, activist.org.",
        "section-3-subheader": "Open source project guidelines",
        "section-3-paragraph-1": "If you choose to build on or modify activist's open-source code, beyond modifications limited to switching on or off features already included in the software, minor tweaks in visual appearance, translations into other languages, and bug fixes:",
        "section-3-list-1-item-1": "You must choose your own branding, logos, and trademarks that denote your unique identity so as to clearly signal to users that there is no affiliation with or endorsement by activist.org.",
        "section-3-list-1-item-2": "You may use word marks, but not our logos, in truthful statements that describe the relationship between your software and ours, for example \"this software is derived from the source code of activist.org\".",
        "section-4-subheader": "Social media guidelines",
        "section-4-list-1-item-1": "In addition, activist logos cannot be used in a way that might suggest affiliation with or endorsement by activist.",
        "section-5-subheader": "Contact Us",
        "section-5-paragraph-1": "Please contact us if you have any questions, comments, or concerns about this Trademark Policy. We welcome feedback from our users and are always looking for ways to improve our platform and better serve our community.",
        "section-5-paragraph-2-1": "Interested in helping? Please visit us",
        "section-5-paragraph-2-2": "on GitHub",
        "section-5-paragraph-2-3": "to contribute code, translations or suggestions to the project. You're also welcome to join us in our",
        "section-5-paragraph-2-4": "public Matrix chat rooms",
        "section-5-paragraph-2-5": "to share ideas, ask questions or just say hi :)",
        "title": "Trademark",
        "img-alt-text":"The trademark symbol - tm within a square.."
      }
    },
    "organizations": {
      "index": {
        "header": "Organizations Home",
        "subheader": "Active organizations near you",
        "title": "Organizations Home"
      },
      "id": {
        "events": {
          "subheader": "This is an events page for"
        },
        "faq": {
          "subheader": "This is a FAQ page for"
        },
        "groups": {
          "subheader": "This is a working groups page for"
        },
        "resources": {
          "subheader": "This is a resources page for"
        }
      },
      "search": {
        "header": "Organizations search",
        "subheader": "Find organizations to support",
        "title": "Organizations Search"
      }
    },
    "search": {
      "index": {
        "header": "General search",
        "subheader": "Find organizations, events and more",
        "title": "Search"
      }
    },
    "supporters": {
      "index": {
        "title": "Supporters",
        "header": "Supporters",
        "subheader": "Who's involved and how you can join",
        "section-1-subheader": "Our network",
        "section-1-tagline": "Those who support our development and how you can help activist.",
        "showcase": "Showcase",
        "showcase-description": "Organizations and contributors who make activist possible.",
        "showcase-alt-text": "A question mark within a square.",
        "join": "Become a supporter",
        "join-description": "Learn about how you can help the activist community.",
        "join-alt-text": "An envelope that's closed indicating a message to be sent."
      },
      "showcase": {
        "section-1-paragraph-1-1": "The following is an overview of organizations and individuals that have supported the development of activist. Those interested in providing support can read more about how they can help on the",
        "section-1-paragraph-1-2": "become a supporter page",
        "section-2-subheader": "UNLOCK Accelerator",
        "section-2-paragraph-1-1": "The following organizations have supported activist via the 2022 edition of the",
        "section-2-paragraph-1-2": "Wikimedia UNLOCK accelerator",
        "section-2-paragraph-1-3": "UNLOCK supports open-source software projects and non-technical projects under free licenses. The UNLOCK Accelerator is committed to promoting solutions that make the world's knowledge more diverse, more accessible and inclusive for everyone.",
        "section-3-subheader": "Contributors",
        "section-3-1-subheader": "Development",
        "section-3-1-paragraph-1-1": "activist has proudly developed in the open from its inception. This project would not be what it is without the support of our open-source community. Thank you to all our",
        "section-3-1-paragraph-1-2": "contributors on GitHub",
        "section-3-2-subheader": "Design",
        "section-3-2-paragraph-1": "activist has received design support from many individuals.",
        "thanks": "Thanks to our anonymous contributors!",
        "title": "Our Supporters"
      },
      "join": {
        "section-1-paragraph-1-1": "activist needs support from our community in countless ways. The following details how organizations and individuals can help the team develop the platform to empower activists to have as much impact as possible. A full list of activist's current supporters can be found",
        "section-1-paragraph-1-2": "here",
        "section-2-subheader": "Contribute on GitHub",
        "section-2-paragraph-1-1": "Visit the",
        "section-2-paragraph-1-2": "source code on GitHub",
        "section-2-paragraph-1-3": "to get involved!",
        "section-3-subheader": "Sponsor activist's development",
        "section-3-paragraph-1-1": "Details of public funding for activist are forthcoming! Thank you for your support!",
        "section-4-subheader": "Share activist in your network",
        "section-4-paragraph-1-1": "Please contact the team afterwards via our",
        "section-4-paragraph-1-2": "contact page",
        "section-4-paragraph-1-3": "so that we're aware and can help spread the word!",
        "section-5-subheader": "Help activist with your skills",
        "section-5-paragraph-1-1": "Be it artistic contributions or legal consulting, we'd love to discuss how we could work together. We'd be happy to give credit in the Contributors section of our",
        "section-5-paragraph-1-2": "supporters page",
        "section-6-subheader": "Localization",
        "section-6-paragraph-1-1": "Visit our",
        "section-6-paragraph-1-2": "Transifex",
        "section-6-paragraph-1-3": "page to help today.",
        "title": "Become a Supporter"
      }
    }
  }
}<|MERGE_RESOLUTION|>--- conflicted
+++ resolved
@@ -282,6 +282,7 @@
       },
       "activist": {
         "header": "About activist.org",
+        "img-alt-text":"The activist icon: a lower case letter a with a half circle pointing down and to the left in the center."
         "section-1-paragraph-1": "We're a Berlin-based team with a growing global network of affiliates and partners. Our goal is to create and maintain a platform that enables more people to safely engage in activism, learn from experienced organizers as well as replicate proven and novel strategies and tactics for social and ecological change.",
         "section-1-paragraph-2": "We're building a free, open-source and privacy-focused technical infrastructure that can rival with the commercial campaigning tools that are often inaccessible — financially and/or technically — to small progressive organizations.",
         "section-1-paragraph-3": "We want to end their dependance on Big Tech infrastructure and put tools of social action into the hands of everyone willing to work towards a more equitable society. Well-executed campaign tactics should not be the exception for well-funded, tech-savvy activists, but a tool for all participants in social movements.",
@@ -294,12 +295,7 @@
         "subheader-1": "See the",
         "subheader-2": "designs on Figma",
         "subheader-3": "to learn more",
-<<<<<<< HEAD
-        "title": "About",
-        "img-alt-text":"The activist icon: a lower case letter a with a half circle pointing down and to the left in the center."
-=======
         "title": "About Us"
->>>>>>> a85b64fc
       },
       "network": {
         "title": "Our Network"
