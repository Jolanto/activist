--- conflicted
+++ resolved
@@ -1,7 +1,6 @@
 {
   "landing-header": "Wo wir starten.",
   "get-active-header": "Aktiv werden",
-<<<<<<< HEAD
   "sidebar": {
     "about": "Über",
     "events": "Veranstaltungen",
@@ -13,9 +12,7 @@
     "tasks": "Aufgaben",
     "discussions": "Diskussionen",
     "team": "Team"
-  }
-=======
+  },
   "supporters": "Unterstützer*innen",
   "members": "Mitglieder"
->>>>>>> a01824c3
 }