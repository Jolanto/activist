<template>
  <div
<<<<<<< HEAD
    v-if="location == 'sidebar'"
    class="flex justify-between grow items-center pl-[12px] py-1 mx-2 text-left transition duration-200 rounded-md select-none text-light-distinct-text dark:text-dark-distinct-text focus-within:border-light-link-text focus-within:border-2 dark:focus-within:border-dark-link-text focus-within:mb-[-3px] bg-light-layer-2 dark:bg-dark-layer-2 elem-shadow-sm"
=======
    v-if="location == SearchBarLocation.SIDEBAR"
    class="flex justify-between grow items-center pl-[12px] py-1 mx-2 text-left transition duration-200 rounded-md select-none text-light-distinct-text dark:text-dark-distinct-text focus-within:border-light-link-text focus-within:border-2 dark:focus-within:border-dark-link-text focus-within:mb-[-3px] bg-light-header dark:bg-dark-header elem-shadow-sm"
>>>>>>> 5684de87
  >
    <div class="flex items-center pl-1 space-x-2">
      <Icon class="flex-shrink-0 w-4 h-4 my-1" name="bi:search" size="1em" />
      <Transition name="search">
        <input
          v-if="sidebar.collapsed == false || sidebar.collapsedSwitch == false"
          @focus="onFocus"
          @blur="onFocusLost"
          ref="input"
          class="w-16 h-5 bg-transparent outline-none"
          :class="{ 'focus:w-5/6': isInputFocused }"
          type="text"
          :placeholder="$t('_global.search')"
        />
      </Transition>
    </div>
    <Transition name="shortcuts">
      <div
        v-if="sidebar.collapsed == false || sidebar.collapsedSwitch == false"
        ref="hotkeyIndicators"
        class="flex pr-1 space-x-1 transition-opacity motion-reduce:transition-none transition-duration-200"
      >
        <div
          class="flex px-2 py-[0.125rem] text-sm text-center rounded-md has-tooltip bg-light-highlight dark:bg-dark-highlight text-light-distinct-text dark:text-dark-distinct-text"
        >
          <TooltipBase
            class="invisible -mt-8"
            :text="$t('components.search-bar.slash-tooltip-label')"
          />
          <p class="-mt-[0.075rem]">/</p>
        </div>
        <div
          v-if="$device.isMacOS"
          class="flex px-2 py-[0.125rem] text-sm text-center rounded-md has-tooltip bg-light-highlight dark:bg-dark-highlight text-light-distinct-text dark:text-dark-distinct-text"
        >
          <TooltipBase
            class="invisible -mt-8"
            :text="$t('components.search-bar.command-tooltip-label')"
          />
          <p>⌘k</p>
        </div>
        <div
          v-else
          class="flex px-2 py-[0.125rem] text-sm text-center rounded-md has-tooltip bg-light-highlight dark:bg-dark-highlight text-light-distinct-text dark:text-dark-distinct-text"
        >
          <TooltipBase
            class="invisible -mt-8"
            :text="$t('components.search-bar.control-tooltip-label')"
          />
          <p>⌃k</p>
        </div>
      </div>
    </Transition>
  </div>
  <div
    v-else
    class="relative inline-flex items-center pl-[12px] pr-[10px] py-1 space-x-2 text-left border rounded-md select-none bg-light-layer-2 dark:bg-dark-layer-2 border-light-distinct-text dark:border-dark-distinct-text text-light-distinct-text dark:text-dark-distinct-text focus-within:border-light-cta-orange focus-within:border-2 dark:focus-within:border-dark-cta-orange"
  >
    <Icon
      @click="emit('on-search-toggle')"
      class="flex-shrink-0 w-4 h-4 my-1"
      :name="expanded ? 'bi:x-lg' : 'bi:search'"
      size="1em"
    />
    <input
      v-if="expanded"
      class="bg-transparent focus:outline-none"
      type="text"
      placeholder="Search"
    />
    <Icon v-if="expanded" class="absolute right-3" name="bi:filter" />
  </div>
</template>

<script setup lang="ts">
import { useMagicKeys, whenever } from "@vueuse/core";
import { SearchBarLocation } from "~/types/location";

export interface Props {
  location: SearchBarLocation;
  expanded?: boolean;
}

withDefaults(defineProps<Props>(), {
  expanded: false,
});

const sidebar = useSidebar();
const input = ref();
const hotkeyIndicators = ref();
const isInputFocused = ref(false);
const { slash } = useMagicKeys({
  passive: false,
  onEventFired(e) {
    if (e.key === "/" && e.type === "keydown") e.preventDefault();
  },
});

whenever(slash, () => {
  setTimeout(() => {
    if (input.value) {
      input.value.focus();
    }
  }, 0);
  if (sidebar.collapsed == true && sidebar.collapsedSwitch == true) {
    sidebar.collapsed = false;
    sidebar.collapsedSwitch = false;
  }
});

const onFocus = () => {
  hotkeyIndicators.value.classList.add("hide");
  setTimeout(() => {
    isInputFocused.value = true;
    hotkeyIndicators.value.classList.add("hidden");
  }, 200);
};
const onFocusLost = () => {
  hotkeyIndicators.value.classList.remove("hidden");
  isInputFocused.value = false;
  setTimeout(() => {
    hotkeyIndicators.value.classList.remove("hide");
  }, 200);
};

const emit = defineEmits(["on-search-toggle"]);
</script>

<style>
.search-enter-active {
  transition: opacity 0.25s ease;
  transition-delay: 0.125s;
}

.search-leave-active {
  transition: opacity 0.25s ease;
}

.search-enter-from,
.search-leave-to {
  opacity: 0;
}

.search-enter-from {
  transition-delay: 0.25s;
}

.shortcuts-enter-active {
  transition: opacity 0.25s ease;
  transition-delay: 0.375s;
}

.shortcuts-leave-active {
  transition: opacity 0.125s ease;
}

.shortcuts-enter-from,
.shortcuts-leave-to {
  opacity: 0;
}

.hide {
  opacity: 0;
}
</style><|MERGE_RESOLUTION|>--- conflicted
+++ resolved
@@ -1,12 +1,7 @@
 <template>
   <div
-<<<<<<< HEAD
-    v-if="location == 'sidebar'"
+    v-if="location == SearchBarLocation.SIDEBAR"
     class="flex justify-between grow items-center pl-[12px] py-1 mx-2 text-left transition duration-200 rounded-md select-none text-light-distinct-text dark:text-dark-distinct-text focus-within:border-light-link-text focus-within:border-2 dark:focus-within:border-dark-link-text focus-within:mb-[-3px] bg-light-layer-2 dark:bg-dark-layer-2 elem-shadow-sm"
-=======
-    v-if="location == SearchBarLocation.SIDEBAR"
-    class="flex justify-between grow items-center pl-[12px] py-1 mx-2 text-left transition duration-200 rounded-md select-none text-light-distinct-text dark:text-dark-distinct-text focus-within:border-light-link-text focus-within:border-2 dark:focus-within:border-dark-link-text focus-within:mb-[-3px] bg-light-header dark:bg-dark-header elem-shadow-sm"
->>>>>>> 5684de87
   >
     <div class="flex items-center pl-1 space-x-2">
       <Icon class="flex-shrink-0 w-4 h-4 my-1" name="bi:search" size="1em" />
