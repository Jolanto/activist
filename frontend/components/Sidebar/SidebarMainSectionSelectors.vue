--- conflicted
+++ resolved
@@ -2,27 +2,12 @@
   <div class="flex flex-col justify-center mx-1 transition-all duration-500">
     <div class="p-1 space-y-1 rounded-md bg-light-header dark:bg-dark-header">
       <MenuSelector
-<<<<<<< HEAD
-      v-for="(item, index) in menuItems" :key="index"
+        v-for="(item, index) in menuItems" :key="index"
           :iconURL="item.iconURL"
           :btnText="item.btnText"
           :btnURL="item.btnURL"
           :selected="isActive(item.btnURL)"
           :active="true"
-=======
-        iconURL="bi:calendar-check"
-        btnText="Events"
-        btnURL="/home/events"
-        :selected="isEvent"
-        :active="true"
-      />
-      <MenuSelector
-        iconURL="IconOrganization"
-        btnText="Organizations"
-        btnURL="/home/organizations"
-        :selected="isOrg"
-        :active="true"
->>>>>>> 914c9880
       />
     </div>
   </div>
