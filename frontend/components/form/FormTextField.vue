--- conflicted
+++ resolved
@@ -1,7 +1,3 @@
-<<<<<<< HEAD
-
-=======
->>>>>>> 4104d47b
 <template>
   <div
     class="flex items-center pl-[12px] pr-[10px] py-2 max-h-[40px] space-x-2 text-left border rounded select-none border-light-interactive dark:border-dark-interactive text-light-special-text dark:text-dark-special-text"
@@ -23,55 +19,39 @@
   </div>
 </template>
 
-<<<<<<< HEAD
-  <script setup lang="ts">
-  import useUniqueID from "~/composables/useUniqueID";
-  import useFormInput from "~/composables/useFormSetup";
-  
-  const props = defineProps({
-    placeholder: {
-      type: String,
-      default: "",
-    },
-    modelValue: {
-      type: String,
-      default: "",
-    },
-    inputType: {
-      type: String,
-      default: "text",
-    },
-    isIconVisible: {
-      type: Boolean,
-      default: false,
-    },
-    isInfoIconVisible: {
-    type: Boolean,
-    default: false,
-  },
-  isRepeatPassword: {
-    type: Boolean,
-    default: false,
-  },
-    iconsNames:{
-    type: Array,
-    // default: () => []
-    },
-  });
-  const emit = defineEmits(["update:modelValue"]);
-  
-  
-  const { updateValue } = useFormInput({ value: props?.modelValue }, emit, false);
-  
-  const uuid = useUniqueID().getID();
-  
-  const refInputType = ref(props?.inputType)
-  
-  const changeInputType = () => {
-    refInputType.value = refInputType.value === "password" ? "text" : "password"
-  }
-  
-  const handleIconClick = (iconName) => {
+<script setup lang="ts">
+import useFormInput from "../../composables/useFormSetup";
+import useUniqueID from "../../composables/useUniqueID";
+
+export interface Props {
+  placeholder?: string;
+  modelValue?: string;
+  inputType?: string;
+  isIconVisible?: boolean;
+  iconsNames?: string[];
+}
+
+const props = withDefaults(defineProps<Props>(), {
+  placeholder: "",
+  modelValue: "",
+  inputType: "text",
+  isIconVisible: false,
+  iconsNames: [],
+});
+
+const emit = defineEmits(["update:modelValue"]);
+
+const { updateValue } = useFormInput({ value: props?.modelValue }, emit, false);
+
+const uuid = useUniqueID().getID();
+
+const refInputType = ref(props?.inputType);
+
+const changeInputType = () => {
+  refInputType.value = refInputType.value === "password" ? "text" : "password";
+};
+
+const handleIconClick = (iconName) => {
   if (iconName === 'bi:eye-fill') {
     changeInputType(); // Alterna o tipo de entrada
   }
@@ -87,39 +67,4 @@
   }
 }
 
-  
-  </script>
-
-<style scoped></style>
-=======
-<script setup lang="ts">
-import useFormInput from "../../composables/useFormSetup";
-import useUniqueID from "../../composables/useUniqueID";
-
-export interface Props {
-  placeholder?: string;
-  modelValue?: string;
-  inputType?: string;
-  isIconVisible?: boolean;
-}
-
-const props = withDefaults(defineProps<Props>(), {
-  placeholder: "",
-  modelValue: "",
-  inputType: "text",
-  isIconVisible: false,
-});
-
-const emit = defineEmits(["update:modelValue"]);
-
-const { updateValue } = useFormInput({ value: props?.modelValue }, emit, false);
-
-const uuid = useUniqueID().getID();
-
-const refInputType = ref(props?.inputType);
-
-const changeInputType = () => {
-  refInputType.value = refInputType.value === "password" ? "text" : "password";
-};
-</script>
->>>>>>> 4104d47b
+</script>