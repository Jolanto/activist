--- conflicted
+++ resolved
@@ -73,16 +73,13 @@
       {{ counter }}
     </div>
   </a>
-<<<<<<< HEAD
   <div v-else>
     <NuxtLink
       :to="localePath(`${linkTo}`)"
-      class="flex items-center px-4 py-2 font-semibold text-center border select-none rounded-md xl:rounded-lg focus-brand w-fit shadow-sm shadow-zinc-700"
+      class="px-4 py-2 font-semibold text-center select-none rounded-md xl:rounded-lg focus-brand w-fit elem-shadow-sm"
       :class="{
-        'text-light-text border-light-text dark:text-dark-cta-orange dark:border-dark-cta-orange  fill-light-text dark:fill-dark-cta-orange bg-light-cta-orange dark:bg-dark-cta-orange/10 hover:bg-light-cta-orange-hover active:bg-light-cta-orange dark:hover:bg-dark-cta-orange-hover/25 dark:active:bg-dark-cta-orange/10':
-          cta == true,
-        'text-light-text border-light-text dark:text-dark-text dark:border-dark-text bg-light-btn dark:bg-dark-btn hover:bg-light-highlight active:bg-light-btn dark:hover:bg-dark-highlight dark:active:bg-dark-btn ':
-          cta == false,
+        'style-cta': cta == true,
+        'style-cta-secondary': cta == false,
         'text-xs': fontSize == 'xs',
         'text-sm': fontSize == 'sm',
         'text-base': fontSize == 'base',
@@ -113,46 +110,7 @@
           class="px-1 py-[0.1rem] ml-2 -m-[0.1rem] rounded-lg bg-black/20 dark:bg-dark-cta-orange/25"
         >
           {{ counter }}
-        </div>
-=======
-  <NuxtLink
-    v-else
-    :to="localePath(`${linkTo}`)"
-    class="px-4 py-2 font-semibold text-center select-none rounded-md xl:rounded-lg focus-brand w-fit elem-shadow-sm"
-    :class="{
-      'style-cta': cta == true,
-      'style-cta-secondary': cta == false,
-      'text-xs': fontSize == 'xs',
-      'text-sm': fontSize == 'sm',
-      'text-base': fontSize == 'base',
-      'text-lg': fontSize == 'lg',
-      'text-base sm:text-lg xl:text-xl xl:px-6 xl:py-3': fontSize == 'xl',
-      'text-base sm:text-lg xl:text-2xl xl:px-6 xl:py-3': fontSize == '2xl',
-      'text-base sm:text-lg xl:text-3xl xl:px-6 xl:py-3': fontSize == '3xl',
-    }"
-    :aria-label="$t(ariaLabel)"
-  >
-    <div class="flex items-center">
-      <Icon
-        v-if="leftIcon"
-        class="mr-2 -my-1"
-        :name="leftIcon"
-        :size="iconSize"
-      />
-      <span v-if="label" class="mx-auto">{{ $t(label) }}</span>
-      <div v-else class="-mx-1"></div>
-      <Icon
-        v-if="rightIcon"
-        class="ml-2 -my-1"
-        :name="rightIcon"
-        :size="iconSize"
-      />
-      <div
-        v-if="counter"
-        class="px-1 py-[0.1rem] ml-2 -m-[0.1rem] rounded-lg bg-black/20 dark:bg-dark-cta-orange/25"
-      >
-        {{ counter }}
->>>>>>> 5ce09ebb
+        </div>    
       </div>
     </NuxtLink>
     <div v-if="optionsCallback" @click.stop class="relative">
