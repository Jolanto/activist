<template>
  <DropdownBase
    :location="location"
    menuButtonAriaLabel="components.selector-theme.open-dropdown-aria-label"
    :menuButtonIcon="menuButtonIcon"
    :menuButtonLabel="$t(`components.selector-theme.label`)"
    :isMenuButtonUppercase="false"
  >
    <div class="px-2 py-2">
      <MenuItem
        v-for="opt in labelsOpt"
        :key="opt.optColorMode"
        v-slot="{ active }"
      >
        <MenuItemLabel
          :isButton="true"
          :handlerClick="() => handlerClick(opt.optColorMode)"
          :iconName="opt.iconName"
          :ariaLabel="opt.ariaLabel"
          :label="$t(`${opt.label}`)"
          :active="active"
        />
      </MenuItem>
    </div>
<<<<<<< HEAD
    <transition
      enter-active-class="transition duration-100 ease-out"
      enter-from-class="opacity-0 transform scale-95"
      enter-to-class="opacity-100 transform scale-100"
      leave-active-class="transition duration-75 ease-in"
      leave-from-class="opacity-100 transform scale-100"
      leave-to-class="opacity-0 transform scale-95"
    >
      <MenuItems
        class="absolute right-0 mt-2 shadow-lg origin-top-right divide-y rounded-md bg-light-layer-0 dark:bg-dark-layer-0 ring-1 ring-black ring-opacity-5 focus:outline-none dark:border dark:border-dark-text"
        :class="{ '!static': location === 'sideMenu' }"
      >
        <div class="px-2 py-2">
          <MenuItem v-slot="{ active }">
            <button
              @click="$colorMode.preference = 'system'"
              class="flex items-center w-full py-2 pl-4 pr-2 text-sm group rounded-md text-light-text"
              :class="{
                'bg-light-cta-orange/80 dark:bg-dark-cta-orange/25 dark:text-dark-cta-orange':
                  active,
                'dark:text-dark-text': !active,
              }"
              :aria-label="$t('components.selector-theme.system-aria-label')"
            >
              <Icon name="bi:circle-half" size="1em" />
              <p class="pl-2 pr-2">
                {{ $t("components.selector-theme.system") }}
              </p>
            </button>
          </MenuItem>
          <MenuItem v-slot="{ active }">
            <button
              @click="$colorMode.preference = 'light'"
              class="flex items-center w-full py-2 pl-4 pr-2 text-sm group rounded-md text-light-text"
              :class="{
                'bg-light-cta-orange/80 dark:bg-dark-cta-orange/25 dark:text-dark-cta-orange':
                  active,
                'dark:text-dark-text': !active,
              }"
              :aria-label="$t('components.selector-theme.light-aria-label')"
            >
              <Icon name="bi:sun" size="1.1em" />
              <p class="pl-2 pr-2">
                {{ $t("components.selector-theme.light") }}
              </p>
            </button>
          </MenuItem>
          <MenuItem v-slot="{ active }">
            <button
              @click="$colorMode.preference = 'dark'"
              class="flex items-center w-full py-2 pl-4 pr-2 text-sm group rounded-md text-light-text"
              :class="{
                'bg-light-cta-orange/80 dark:bg-dark-cta-orange/25 dark:text-dark-cta-orange':
                  active,
                'dark:text-dark-text': !active,
              }"
              :aria-label="$t('components.selector-theme.dark-aria-label')"
            >
              <Icon name="bi:moon" size="1em" />
              <p class="pl-2 pr-2">
                {{ $t("components.selector-theme.dark") }}
              </p>
            </button>
          </MenuItem>
        </div>
      </MenuItems>
    </transition>
  </Menu>
=======
  </DropdownBase>
>>>>>>> b7d8f6f7
</template>

<script setup lang="ts">
import { MenuItem } from "@headlessui/vue";
import { computed } from "vue";
import { DropdownLocation } from "~/types/location";

defineProps<{
  location?: DropdownLocation;
}>();

const colorMode = useColorMode();

const menuButtonIcon = computed(() => {
  if (colorMode.preference == "system") {
    return "bi:circle-half";
  } else if (colorMode.preference == "light") {
    return "bi:sun";
  } else return "bi:moon";
});

const labelsOpt = [
  {
    optColorMode: "system",
    iconName: "bi:circle-half",
    label: "components.selector-theme.system",
    ariaLabel: "$t('components.selector-theme.system-aria-label')",
  },
  {
    optColorMode: "light",
    iconName: "bi:sun",
    label: "components.selector-theme.light",
    ariaLabel: "$t('components.selector-theme.light-aria-label')",
  },
  {
    optColorMode: "dark",
    iconName: "bi:moon",
    label: "components.selector-theme.dark",
    ariaLabel: "$t('components.selector-theme.dark-aria-label')",
  },
];

function handlerClick(optColorMode: string): void {
  colorMode.preference = optColorMode;
}
</script><|MERGE_RESOLUTION|>--- conflicted
+++ resolved
@@ -22,78 +22,7 @@
         />
       </MenuItem>
     </div>
-<<<<<<< HEAD
-    <transition
-      enter-active-class="transition duration-100 ease-out"
-      enter-from-class="opacity-0 transform scale-95"
-      enter-to-class="opacity-100 transform scale-100"
-      leave-active-class="transition duration-75 ease-in"
-      leave-from-class="opacity-100 transform scale-100"
-      leave-to-class="opacity-0 transform scale-95"
-    >
-      <MenuItems
-        class="absolute right-0 mt-2 shadow-lg origin-top-right divide-y rounded-md bg-light-layer-0 dark:bg-dark-layer-0 ring-1 ring-black ring-opacity-5 focus:outline-none dark:border dark:border-dark-text"
-        :class="{ '!static': location === 'sideMenu' }"
-      >
-        <div class="px-2 py-2">
-          <MenuItem v-slot="{ active }">
-            <button
-              @click="$colorMode.preference = 'system'"
-              class="flex items-center w-full py-2 pl-4 pr-2 text-sm group rounded-md text-light-text"
-              :class="{
-                'bg-light-cta-orange/80 dark:bg-dark-cta-orange/25 dark:text-dark-cta-orange':
-                  active,
-                'dark:text-dark-text': !active,
-              }"
-              :aria-label="$t('components.selector-theme.system-aria-label')"
-            >
-              <Icon name="bi:circle-half" size="1em" />
-              <p class="pl-2 pr-2">
-                {{ $t("components.selector-theme.system") }}
-              </p>
-            </button>
-          </MenuItem>
-          <MenuItem v-slot="{ active }">
-            <button
-              @click="$colorMode.preference = 'light'"
-              class="flex items-center w-full py-2 pl-4 pr-2 text-sm group rounded-md text-light-text"
-              :class="{
-                'bg-light-cta-orange/80 dark:bg-dark-cta-orange/25 dark:text-dark-cta-orange':
-                  active,
-                'dark:text-dark-text': !active,
-              }"
-              :aria-label="$t('components.selector-theme.light-aria-label')"
-            >
-              <Icon name="bi:sun" size="1.1em" />
-              <p class="pl-2 pr-2">
-                {{ $t("components.selector-theme.light") }}
-              </p>
-            </button>
-          </MenuItem>
-          <MenuItem v-slot="{ active }">
-            <button
-              @click="$colorMode.preference = 'dark'"
-              class="flex items-center w-full py-2 pl-4 pr-2 text-sm group rounded-md text-light-text"
-              :class="{
-                'bg-light-cta-orange/80 dark:bg-dark-cta-orange/25 dark:text-dark-cta-orange':
-                  active,
-                'dark:text-dark-text': !active,
-              }"
-              :aria-label="$t('components.selector-theme.dark-aria-label')"
-            >
-              <Icon name="bi:moon" size="1em" />
-              <p class="pl-2 pr-2">
-                {{ $t("components.selector-theme.dark") }}
-              </p>
-            </button>
-          </MenuItem>
-        </div>
-      </MenuItems>
-    </transition>
-  </Menu>
-=======
   </DropdownBase>
->>>>>>> b7d8f6f7
 </template>
 
 <script setup lang="ts">
