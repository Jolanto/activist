--- conflicted
+++ resolved
@@ -18,51 +18,10 @@
             :label="getLocaleName(l)"
             :active="active"
           />
-<<<<<<< HEAD
-        </div>
-      </MenuButton>
-    </div>
-    <transition
-      enter-active-class="transition duration-100 ease-out"
-      enter-from-class="opacity-0 transform scale-95"
-      enter-to-class="opacity-100 transform scale-100"
-      leave-active-class="transition duration-75 ease-in"
-      leave-from-class="opacity-100 transform scale-100"
-      leave-to-class="opacity-0 transform scale-95"
-    >
-      <MenuItems
-        class="absolute right-0 mt-2 shadow-lg origin-top-right divide-y rounded-md bg-light-layer-0 dark:bg-dark-layer-0 ring-1 ring-black ring-opacity-5 focus:outline-none dark:border dark:border-dark-text"
-        :class="{ '!static': location === 'sideMenu' }"
-      >
-        <ul class="px-2 py-2">
-          <NuxtLink
-            v-for="l in availableLocales"
-            :key="getLocaleCode(l)"
-            :to="switchLocalePath(getLocaleCode(l))"
-          >
-            <MenuItem v-slot="{ active }" class="flex">
-              <li
-                class="group flex [word-spacing:0.5em] items-center rounded-md pl-4 pr-3 py-2 text-sm w-full"
-                :class="{
-                  'bg-light-cta-orange/80 dark:bg-dark-cta-orange/25 dark:text-dark-cta-orange':
-                    active,
-                  'text-light-text dark:text-dark-text': !active,
-                }"
-              >
-                {{ getLocaleName(l) }}
-              </li>
-            </MenuItem>
-          </NuxtLink>
-        </ul>
-      </MenuItems>
-    </transition>
-  </Menu>
-=======
         </MenuItem>
       </NuxtLink>
     </ul>
   </DropdownBase>
->>>>>>> b7d8f6f7
 </template>
 
 <script setup lang="ts">
