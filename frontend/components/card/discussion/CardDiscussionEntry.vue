--- conflicted
+++ resolved
@@ -2,11 +2,7 @@
   <div
     class="flex flex-col w-full px-3 py-4 md:flex-row card-style md:grow lg:px-5 md:py-3"
   >
-<<<<<<< HEAD
-    <BtnLabeled
-=======
     <BtnAction
->>>>>>> 96fbc756
       class="hidden mt-1 md:flex h-min"
       :cta="true"
       :counter="discussion.upVoters"
@@ -35,11 +31,7 @@
             </div>
           </div>
           <div class="flex space-x-2">
-<<<<<<< HEAD
-            <BtnLabeled
-=======
             <BtnAction
->>>>>>> 96fbc756
               class="flex mt-1 md:hidden"
               :cta="true"
               :label="discussion.upVoters"
