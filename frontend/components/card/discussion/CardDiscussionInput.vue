
<template>
  <div class="flex flex-col w-full md:flex-row card-style px-3 py-4">
    <div class="flex-col pt-3 space-y-3 md:pl-2 md:space-y-4 md:grow md:pt-0">
      <div class="flex flex-col justify-between md:flex-row">
        <div class="flex items-center justify-center space-x-2 md:space-x-4">
          <div class="w-min md:w-min">
            <BtnLabeled
              class="w-small flex mt-1"
              :cta="true"
              :label="$t('components.card-discussion-input.write')"
              fontSize="sm"
              iconSize="1.25em"
              ariaLabel="components.btn-labeled.support-organization-aria-label"
            />
          </div>
          <div class="w-min md:w-min">
            <BtnLabeled
              class="w-small flex mt-1"
              :cta="false"
              :label="$t('components.card-discussion-input.preview')"
              fontSize="sm"
              iconSize="1.25em"
              ariaLabel="components.btn-labeled.support-organization-aria-label"
            />
          </div>
        </div>
        <div
          class="flex items-center w-full mt-2 space-x-1 md:flex-row md:w-fit lg:space-x-3"
        >
          <Icon
            @click="at()"
            class="cursor-pointer"
            name="bi:at"
            size="1.75em"
          />
          <Icon
            @click="heading()"
            class="cursor-pointer"
            name="bi:h-square"
            size="1.5em"
          />
          <Icon
            @click="bold()"
            class="cursor-pointer"
            name="bi:type-bold"
            size="1.75em"
          />
          <Icon
            @click="italic()"
            class="cursor-pointer"
            name="bi:type-italic"
            size="1.75em"
          />
          <Icon
            @click="blockquote()"
            class="cursor-pointer"
            name="bi:blockquote-left"
            size="1.75em"
          />
          <Icon
            @click="link()"
            class="cursor-pointer"
            name="bi:link-45deg"
            size="1.75em"
          />
          <!-- <Icon
            @click="attach()"
            class="cursor-pointer"
            name="bi:paperclip"
            size="1.6em"
          /> -->
          <Icon
            @click="listul()"
            class="cursor-pointer"
            name="bi:list-ul"
            size="1.75em"
          />
          <Icon
            @click="listol()"
            class="cursor-pointer"
            name="bi:list-ol"
            size="1.75em"
          />
        </div>
      </div>
      <div v-if="discussionInput.highRisk" class="w-full md:w-full">
        <textarea
          id="message"
          rows="4"
          class="block p-2.5 w-full text-sm rounded-lg border border-light-action-red dark:border-dark-action-red focus-brand focus:border-none font-bold placeholder:text-light-action-red dark:placeholder:text-dark-action-red dark:text-dark-text bg-light-content dark:bg-dark-content"
          :placeholder="
            $t('components.card-discussion-input.leave-comment-highRisk')
          "
        ></textarea>
      </div>
      <div v-else class="w-full md:w-full">
        <textarea
          id="message"
          rows="4"
          class="block p-2.5 w-full text-sm text-light-text rounded-lg border border-light-section-div placeholder-light-special-text dark:placeholder-dark-special-text dark:text-dark-text dark:bg-dark-distinct focus-brand"
          :placeholder="$t('components.card-discussion-input.leave-comment')"
        ></textarea>
      </div>
      <div class="flex items-center justify-between px-1">
        <p class="inline-flex items-center">
          {{ $t("components.card-discussion-input.markdown-support") }}
          <Icon class="mx-1" name="bi:markdown" size="1.25em"></Icon>
        </p>
        <div class="flex space-x-3 items-center">
<<<<<<< HEAD
          <div v-if="discussionInput.highRisk" @mouseenter="showTooltip = true" @mouseleave="showTooltip = false" class="relative w-full md:w-full">
            <div class="cursor-pointer rounded-lg p-1 text-light-text dark:text-light-action-red dark:bg-dark-action-red/20 dark:border-dark-action-red bg-light-action-red border border-light-text focus-brand w-16 h-10 flex justify-center items-center">
              <Icon name="bi:exclamation-octagon" size="1.4em" />
            </div>
            <TooltipDiscussionWarning v-show="showTooltip" />
          </div>         
=======
          <div v-if="discussionInput.highRisk" class="w-full md:w-full">
            <div
              class="cursor-pointer rounded-lg p-1 text-light-text dark:text-light-action-red dark:bg-dark-action-red/20 dark:border-dark-action-red bg-light-action-red border border-light-text focus-brand w-16 h-10 flex justify-center items-center"
            >
              <Icon name="bi:exclamation-octagon" size="1.4em" />
            </div>
          </div>
>>>>>>> 9c4baa98
          <BtnLabeled
            class="inline-flex justify-center items-center w-small"
            :cta="true"
            :label="$t('components.card-discussion-input.comment')"
            fontSize="sm"
            iconSize="1.25em"
            ariaLabel="components.btn-labeled.support-organization-aria-label"
          />
        </div>
      </div>
    </div>
  </div>
</template>
<script setup lang="ts">
import type { DiscussionInput } from "~/types/card-discussion-input";
import TooltipDiscussionWarning from '@/components/tooltip/TooltipDiscussionWarning.vue';
const showTooltip = ref(false);
defineProps<{
  discussionInput: DiscussionInput;
}>();
const at = () => {
  console.log("click on at");
};
const heading = () => {
  console.log("click on heading");
};
const bold = () => {
  console.log("click on bold");
};
const italic = () => {
  console.log("click on italic");
};
const blockquote = () => {
  console.log("click on blockquote");
};
const link = () => {
  console.log("click on link");
};
// There is as of now no plan to add in attachments.
// const attach = () => {
//   console.log("click on attach");
// };
const listul = () => {
  console.log("click on listul");
};
const listol = () => {
  console.log("click on listol");
};
</script><|MERGE_RESOLUTION|>--- conflicted
+++ resolved
@@ -108,22 +108,13 @@
           <Icon class="mx-1" name="bi:markdown" size="1.25em"></Icon>
         </p>
         <div class="flex space-x-3 items-center">
-<<<<<<< HEAD
+
           <div v-if="discussionInput.highRisk" @mouseenter="showTooltip = true" @mouseleave="showTooltip = false" class="relative w-full md:w-full">
             <div class="cursor-pointer rounded-lg p-1 text-light-text dark:text-light-action-red dark:bg-dark-action-red/20 dark:border-dark-action-red bg-light-action-red border border-light-text focus-brand w-16 h-10 flex justify-center items-center">
               <Icon name="bi:exclamation-octagon" size="1.4em" />
             </div>
             <TooltipDiscussionWarning v-show="showTooltip" />
           </div>         
-=======
-          <div v-if="discussionInput.highRisk" class="w-full md:w-full">
-            <div
-              class="cursor-pointer rounded-lg p-1 text-light-text dark:text-light-action-red dark:bg-dark-action-red/20 dark:border-dark-action-red bg-light-action-red border border-light-text focus-brand w-16 h-10 flex justify-center items-center"
-            >
-              <Icon name="bi:exclamation-octagon" size="1.4em" />
-            </div>
-          </div>
->>>>>>> 9c4baa98
           <BtnLabeled
             class="inline-flex justify-center items-center w-small"
             :cta="true"
