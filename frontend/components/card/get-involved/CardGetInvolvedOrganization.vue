--- conflicted
+++ resolved
@@ -17,11 +17,6 @@
           v-if="organization.groups && organization.groups.length > 0"
           :cta="true"
           :linkTo="'/organizations/' + id + '/groups'"
-<<<<<<< HEAD
-          label="i18nMap.components.card_get_involved_organization.view_all_groups"
-          fontSize="sm"
-          ariaLabel="i18nMap.components.card_get_involved_organization.view_all_groups_aria_label"
-=======
           :label="
             i18nMap.components.card_get_involved_organization.view_all_groups
           "
@@ -30,25 +25,16 @@
             i18nMap.components.card_get_involved_organization
               .view_all_groups_aria_label
           "
->>>>>>> 1c15be96
         />
         <BtnRouteInternal
           v-if="organization && organization.getInvolvedUrl"
           :cta="true"
           :linkTo="organization.getInvolvedUrl"
-<<<<<<< HEAD
-          label="i18nMap._global.join_organization"
-          fontSize="sm"
-          :rightIcon="IconMap.ARROW_RIGHT"
-          iconSize="1.45em"
-          ariaLabel="i18nMap._global.join_organization_aria_label"
-=======
           :label="i18nMap._global.join_organization"
           fontSize="sm"
           :rightIcon="IconMap.ARROW_RIGHT"
           iconSize="1.45em"
           :ariaLabel="i18nMap._global.join_organization_aria_label"
->>>>>>> 1c15be96
         />
       </div>
     </div>
