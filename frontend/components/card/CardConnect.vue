<!-- SPDX-License-Identifier: AGPL-3.0-or-later -->
<template>
  <div class="card-style px-5 py-5">
    <div class="flex items-center gap-5">
      <h3 class="responsive-h3 text-left font-display">
        {{ $t(i18nMap.components._global.connect) }}
      </h3>
      <div
        class="cursor-pointer break-all rounded-lg p-1 text-primary-text transition-all hover:text-distinct-text"
      >
        <IconEdit
          v-if="userIsSignedIn && !editModeEnabled"
          @click="toggleEditMode"
        />
        <Icon
          v-else-if="userIsSignedIn && editModeEnabled"
          @click="toggleEditMode"
          :name="IconMap.X_LG"
          size="1.2em"
        />
      </div>
    </div>
    <ul
      class="mt-3 flex flex-col items-start gap-2 md:flex-row md:items-center md:gap-6"
    >
      <li v-for="link in socialLinksRef">
        <div
          class="flex cursor-pointer items-center gap-3 break-all text-primary-text transition-all hover:text-distinct-text"
        >
          <Icon
            v-if="editModeEnabled"
            @click="emit('on-account-removed', link)"
            :name="IconMap.EDIT"
            size="1em"
          />
          <Icon
            v-else-if="link.includes('mastodon')"
            :name="IconMap.MASTODON"
            size="1.2em"
          />
          <Icon
            v-else-if="link.includes('facebook')"
            :name="IconMap.FACEBOOK"
            size="1.2em"
          />
          <Icon
            v-else-if="link.includes('instagram')"
            :name="IconMap.INSTAGRAM"
            size="1.2em"
          />
          <Icon v-else :name="IconMap.LINK" size="1.2em" />
          <div class="font-semibold">
            {{ link }}
          </div>
        </div>
      </li>
      <div
        :class="{
          block: editModeEnabled,
          hidden: !editModeEnabled,
        }"
      >
        <Popover v-slot="{ close }" class="relative">
          <!-- Mark: 'New Account' button -->
          <PopoverButton as="div">
            <BtnAction
              :cta="true"
              label="components.card_connect.new_account"
              fontSize="sm"
              :leftIcon="IconMap.PLUS"
              iconSize="1.35em"
              ariaLabel="components.card_connect.new_account_aria_label"
            />
          </PopoverButton>
          <transition
            enter-active-class="transition duration-100 ease-out"
            enter-from-class="opacity-0 translate-y-1"
            enter-to-class="opacity-100 translate-y-0"
            leave-active-class="transition duration-100 ease-in"
            leave-from-class="opacity-100 translate-y-0"
            leave-to-class="opacity-0 translate-y-1"
          >
            <PopoverPanel class="absolute bottom-0 mb-12">
              <!-- popup/PopupNewField.vue -->
              <PopupNewField
<<<<<<< HEAD
                @add-clicked="
                  (payload: AddPayload) => handlePopupAddClick(payload, close)
                "
                @on-close-clicked="close"
                :title="$t('components.card_connect.app_account_popup_title')"
=======
                @on-cta-clicked="emit('on-new-account')"
                @on-close-clicked="onClose(close)"
                :title="
                  $t(i18nMap.components.card_connect.app_account_popup_title)
                "
>>>>>>> ebd13a0a
                :fieldNamePrompt="
                  $t(
                    i18nMap.components.card_connect
                      .app_account_popup_field_name_prompt
                  )
                "
                :fieldLabelPrompt="
                  $t(
                    i18nMap.components.card_connect
                      .app_account_popup_field_label_prompt
                  )
                "
                :ctaBtnLabel="
                  $t(
                    i18nMap.components.card_connect
                      .app_account_popup_cta_btn_label
                  )
                "
                :ctaBtnAriaLabel="
                  $t(i18nMap.components.card_connect.new_account_aria_label)
                "
              />
            </PopoverPanel>
          </transition>
        </Popover>
      </div>
    </ul>
  </div>
</template>

<script setup lang="ts">
import { Popover, PopoverButton, PopoverPanel } from "@headlessui/vue";
import type { Group } from "~/types/communities/group";
import type { Organization } from "~/types/communities/organization";
import type { Event } from "~/types/events/event";
<<<<<<< HEAD
import type { AddPayload } from "~/types/social-links-payload";
=======
import { i18nMap } from "~/types/i18n-map";
>>>>>>> ebd13a0a
import { IconMap } from "~/types/icon-map";

const props = defineProps<{
  pageType: "organization" | "group" | "event" | "other";
}>();

// TODO: uncomment and delete 'true' line after issue 1006 is done.
// const { userIsSignedIn } = useUser();
const userIsSignedIn = true;
const paramsId = useRoute().params.id;
const paramsGroupId = useRoute().params.groupId;

const id = typeof paramsId === "string" ? paramsId : undefined;
const idGroup = typeof paramsGroupId === "string" ? paramsGroupId : undefined;

const organizationStore = useOrganizationStore();
const groupStore = useGroupStore();
const eventStore = useEventStore();

let organization: Organization;
let group: Group;
let event: Event;

if (props.pageType == "organization") {
  await organizationStore.fetchById(id);
  organization = organizationStore.organization;
} else if (props.pageType == "group") {
  await groupStore.fetchById(idGroup);
  group = groupStore.group;
} else if (props.pageType == "event") {
  await eventStore.fetchById(id);
  event = eventStore.event;
}

const editModeEnabled = ref(false);
const socialLinksRef = computed<string[]>(() => {
  if (props.pageType == "organization") {
    return organization.socialLinks;
  } else if (props.pageType == "group") {
    return group.socialLinks;
  } else if (props.pageType == "event") {
    return event.socialLinks;
  } else {
    return [""];
  }
});

const handlePopupAddClick = async (payload: AddPayload, close: () => void) => {
  // Put the social links payload in the database.
  // TODO: Needs more robust handling (ie try/catch + error trapping/handling)
  const response = await organizationStore.addSocialLinks(
    organization,
    payload
  );
  if (response) {
    console.log("org store addSocialLinks response: " + response);
    console.log(
      "CardConnect addSocialLinks payload: " + JSON.stringify(payload)
    );
  }

  close();
};

const toggleEditMode = () => {
  editModeEnabled.value = !editModeEnabled.value;
};

const emit = defineEmits(["on-new-account", "on-account-removed"]);
</script><|MERGE_RESOLUTION|>--- conflicted
+++ resolved
@@ -83,19 +83,11 @@
             <PopoverPanel class="absolute bottom-0 mb-12">
               <!-- popup/PopupNewField.vue -->
               <PopupNewField
-<<<<<<< HEAD
                 @add-clicked="
                   (payload: AddPayload) => handlePopupAddClick(payload, close)
                 "
                 @on-close-clicked="close"
-                :title="$t('components.card_connect.app_account_popup_title')"
-=======
-                @on-cta-clicked="emit('on-new-account')"
-                @on-close-clicked="onClose(close)"
-                :title="
-                  $t(i18nMap.components.card_connect.app_account_popup_title)
-                "
->>>>>>> ebd13a0a
+                :title="$t(i18nMap.components.card_connect.app_account_popup_title)"
                 :fieldNamePrompt="
                   $t(
                     i18nMap.components.card_connect
@@ -131,11 +123,8 @@
 import type { Group } from "~/types/communities/group";
 import type { Organization } from "~/types/communities/organization";
 import type { Event } from "~/types/events/event";
-<<<<<<< HEAD
 import type { AddPayload } from "~/types/social-links-payload";
-=======
 import { i18nMap } from "~/types/i18n-map";
->>>>>>> ebd13a0a
 import { IconMap } from "~/types/icon-map";
 
 const props = defineProps<{
