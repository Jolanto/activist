<template>
  <ModalBase>
    <template #normalDisplay>
      <div
        class="absolute right-0 flex items-center justify-center w-10 h-10 rounded-md sm:w-16 sm:h-16 elem-on-card-style cursor-pointer"
      >
        <div class="sm:hidden">
          <Icon
            name="bi:qr-code-scan"
            size="2em"
            :alt="$t('components.modal-qr-code.img-alt-text')"
          />
        </div>
        <div class="hidden sm:block">
          <Icon
            name="bi:qr-code-scan"
            size="3em"
            :alt="$t('components.modal-qr-code.img-alt-text')"
          />
        </div>
      </div>
    </template>
    <template #modalDisplay>
      <DialogTitle class="font-display flex justify-between">
        <p class="text-3xl md:responsive-h2 font-bold">
          {{ $t("components.modal-qr-code.header") }}
        </p>
      </DialogTitle>
      <div
        class="flex flex-col items-center md:grid md:grid-cols-2 md:grid-rows-1 pb-6 space-y-6 lg:grid-cols-3 lg:grid-rows-1 lg:pb-0 lg:space-y-0 lg:space-x-6 lg:mr-14 lg:pr-8"
      >
        <div
          class="items-center space-y-4 text-left col-span-2 pt-2 font-medium"
        >
<<<<<<< HEAD
          <div
            class="items-center space-y-4 text-left col-span-2 pt-2 font-medium"
          >
            <p>
              {{ $t("components.modal-qr-code.section-1-paragraph-1-event") }}
            </p>
            <p v-if="false">
              {{
                $t(
                  "components.modal-qr-code.section-1-paragraph-1-organization"
                )
              }}
            </p>
            <p>
              {{ $t("components.modal-qr-code.subheader-2") }}
            </p>
            <ul class="pl-6 md:pl-8 list-disc">
              <li>
                {{ $t("components.modal-qr-code.section-2-list-1-item-1") }}
              </li>
              <li>
                {{ $t("components.modal-qr-code.section-2-list-1-item-2") }}
              </li>
              <li>
                {{ $t("components.modal-qr-code.section-2-list-1-item-3") }}
              </li>
            </ul>
            <p>
              {{ $t("components.modal-qr-code.section-3-paragraph-1") }}
            </p>
            <BtnLabeled
              @click="downloadQRCode('PNG')"
              class="hidden md:flex items-start"
              :cta="true"
              :label="$t('components.modal-qr-code.download-qr-code')"
              fontSize="lg"
              :options="availableFormats"
              :optionsCallback="downloadQRCode"
              ariaLabel="
                $t('components.modal-qr-code.download-qr-code-aria-label')
              "
            />
          </div>
          <div class="px-4 md:pl-8 md:pb-10">
            <QRCode
              ref="qrcode"
              class="rounded-3xl elem-shadow-md" 
            />
          </div>
          <BtnLabeled
            @click="downloadQRCode('PNG')"
            class="flex md:hidden items-start"
=======
          <p>
            {{ $t("components.modal-qr-code.section-1-paragraph-1-event") }}
          </p>
          <p v-if="false">
            {{
              $t("components.modal-qr-code.section-1-paragraph-1-organization")
            }}
          </p>
          <p>
            {{ $t("components.modal-qr-code.subheader-2") }}
          </p>
          <ul class="pl-6 md:pl-8 list-disc">
            <li>
              {{ $t("components.modal-qr-code.section-2-list-1-item-1") }}
            </li>
            <li>
              {{ $t("components.modal-qr-code.section-2-list-1-item-2") }}
            </li>
            <li>
              {{ $t("components.modal-qr-code.section-2-list-1-item-3") }}
            </li>
          </ul>
          <!-- <p>
            {{ $t("components.modal-qr-code.section-3-paragraph-1") }}
          </p> -->
          <BtnLabeled
            @click="downloadQRCode()"
            class="hidden md:flex"
>>>>>>> fe68c9b8
            :cta="true"
            :label="$t('components.modal-qr-code.download-qr-code')"
            fontSize="lg"
            :options="availableFormats"
            :optionsCallback="downloadQRCode"
            :ariaLabel="
              $t('components.modal-qr-code.download-qr-code-aria-label')
            "
          />
        </div>
        <div class="px-4 md:pl-8 md:pb-2">
          <QRCode class="rounded-3xl elem-shadow-md" />
        </div>
        <BtnLabeled
          @click="downloadQRCode()"
          class="flex md:hidden"
          :cta="true"
          :label="$t('components.modal-qr-code.download-qr-code')"
          fontSize="lg"
          :ariaLabel="
            $t('components.modal-qr-code.download-qr-code-aria-label')
          "
        />
      </div>
    </template>
  </ModalBase>
</template>

<script setup lang="ts">
<<<<<<< HEAD
import { Dialog, DialogPanel, DialogTitle } from "@headlessui/vue";
import { ref, Ref } from "vue";

const qrcode = ref(null);

const qrPixelGraphicsSize = computed(() => {
  if (qrcode?.value) {
    const size = qrcode!.value!.getSize();
    const width = 1500;
    const height: number = Math.round(width * (size.height / size.width));
    return { width: width, height: height };
  } else {
    return undefined;
  }
});

const availableFormats: Ref<string[]> = computed(() => {
  const size = qrPixelGraphicsSize.value;
  const qrCodeIsReady = size != undefined;
  return [
    "PNG" + (qrCodeIsReady ? ` (${size.width} x ${size.height} px)` : ""),
    "JPEG" + (qrCodeIsReady ? ` (${size.width} x ${size.height} px)` : ""),
    "SVG",
  ];
});
=======
import html2canvas from "html2canvas";
>>>>>>> fe68c9b8

const props = defineProps<{
  entityName: string;
}>();

const qrCodeFileName: string = props.entityName
  .toLowerCase()
  .replaceAll(" ", "_");

function drawInlineSVG(
  svgElement: any,
  ctx: any,
  width: number,
  height: number,
  callback: any
) {
  const svgURL = new XMLSerializer().serializeToString(svgElement);
  const img = new Image();
  img.onload = function () {
    ctx.drawImage(this, 0, 0, width, height);
    callback();
  };
  img.src = "data:image/svg+xml; charset=utf8, " + encodeURIComponent(svgURL);
}

function downloadQRCode(format: string) {
  const svgData = document.querySelector("#resultqr")!;
  const def = document.createElement("def");
  def.innerHTML = `<style>
  /* latin-ext */
@font-face {
  font-family: 'Red Hat Display';
  font-style: normal;
  font-weight: 400;
  font-display: swap;
  src: url(data:font/woff2;base64,d09GMgABAAAAABe0ABAAAAAAO4QAABdVAAEAAAAAAAAAAAAAAAAAAAAAAAAAAAAAGhobj3IcaAZgP1NUQVRIAIMKEQgKw3y3ZQuDCAABNgIkA4V2BCAFhH4HjEMMBxvKMiVj3G0MzgOQ0NSPIooSsrXO/v9jcmMM6kG1uiGywjAlhESU0Ctp91lI9NmIQTc6KFGQD1nkzoS53v/teb1GUbqsibPkB37Wo4WE6EIUIkEkkVhkDSx4Yysopv6djfVBiWzO8b3ogc8oxUaI5T0URzTJdL4sHNSN4pNZIy3BtD2vNRwhyWzL8/3vx2/PXESt0ghFPTQ8komEbKF5JFFZP0OIZtXsnZ9w03/vklTuCGKb079VxKlLIJSJK+00zEWQL+7wPK6V7yczu3PIWAR3qszgy4pUNSrCDE87/60qzTEnjrlwyeRYRP+O8jP778cmR2iU4NdJmVChBLWkYtuwx8QE+xMLgKU8h9S5wpz0+QxRxmw4w49Tc1muwtS2LqpAFKJj2kv2wgstP6CQZMT7nyr7BBJJa5vdUJqGENVjYz9gtOLSXD7cJ0Uw4lGJuknO2hRZCLcloAAABXP769UoGMocKIKz+L+20nY0XzrgtYN0d3Zl7jVhaqq8XjOaHa2knSOaOxOvkbUbmDXuPVeXCrnzS0XMVUrG3kXVpU2KuksXWzV190irFmzEMFi/mWxLsxFsavXkfMyGeAmWJS0WJU75XS3XpgAr7HcXU4Hw2YAFhEpGmg/pWUY9/jwJGDU8wMvFKuMuo4AJApxd4SG/s8Q9HIXYmXhgTuNsSVdm5rTLMPNUnVpBpuQ787vp1dymsDDnXv8cY8YW0Jfk4nC5zeoc32xyh+nZ2L7dRxGI2L1u7G0KztkmlAdg6ZWZZy5OFeFNarDgbKPIcTz0JiY+Lje3qtC7JuIFrlQQGLILC2cTCm3PjNLI3a9MMkB6kEgMONyPqL2gGuAFSTZHtD7HNkz7UozGzXvfxBPTSedL0ktxpkeiUPKL7IQmhAv00rHyxem6CPNoeSGxV1NaXWuG6IYKOdtGLdDcS8IXwK7J9tDDBXBXPEQbyLE41FSNq61p4c9gAIGeR6ahd02UEVS+PsQVUd0GTyDiZRLlHub8pgQzlGylBzUUjYd+/qYQZhM1LpCq5xrQlCAE8W+fqi4fw/DkBBZfhKFrEwtMsx3xRQsQz9u8USOCRyYhtCCK+GRuHAd/4+xlbuAD8kUjgj53KzQqL29zsctpkmtyvS9vzTjQXbT3YqILOqS/Y4VgyZ17nFvV2UQqsEnn3yWxDxoJjJ7ZPHtT7dZTg1RSWIQrNEZHpkhihk4tEKgwpKhKkFqd0yBYqzfV6cv1d+sH++UN8x8+MmjiZKdjpuo52+41X/VbYPdfSobM44fNZ8MX8CMWspGL+FEKG+Pmxy4Rxq3kJ68Rpq0nMzcJc7aLC3fTpQeDVx/VXTyuv3zKqHiJggfyvqE4HZ3kjn8lJEG7U0cBKEdmYpzF0wFZDNcturjcR6IJhIEvBIIFQRAM4UjNmO7XDYmYmdqlDDhIMWgHaEIHFAfMWNJhAxIB4xNdNukAfYCAAB2BapMBM2i/aScJtQAECXPNOy/OdlR7R+eQocPEDkAgBVQAlUAVYAPsgAwgACpsLHuzJ4kNWRPUwNMGS9/yxdv/taPGX+t4uxEC5EMT1PCURdsd8z70EpW2OspSalzBBnpt04Dj3c8ONVZy5YEWjuMJBnDcDizmfLiT+zWduSFkHv339AKuj7CSgJugPnUJtuFA6gisAmvXSrOuOiQB4Athn0pCA4gRDwdCRAtQgMHpJFwBnD7ao1eFKYgYUiYDazwRjgBCKrEqqrFmd6fO2LIi/BIfm394IwIWVlVJ3X7Q4vDzuLx1npj2tr+6g3hLE+1wsbAA5ZLyaVpnDJ6wiRGTI6dET4uZHjU1dkbczKT58XMS56UsTJibtjh8UcbSyCUxy6OXJa1JWBW7InF1XO7K5LUpzYhS903flPbfoozNmVuytuZsz94WuqB2V+6OvJ3W3YV7C/YU7Ss9WHKgeH/l0Yoj5YcbztSerD5ef7rmRN0p6YLton34ZefVlitlh6qONZ9vPNt0Tr4UvYDmnx+AGUCthKtgbgCYPwfMvomxHSgANAgBLxChUBrZkTJGHwxkHwTJ5eb0FRCTO0yg+7KCTgg9BGgKPAmBFFJ7Z1zsMYRsnVwAsfCDOodgjzkhWCMoAs3rusR1rEk43jsqihnpYIlfOagDEqqSw4WSDoiSALosK62tE42fiSuBFPWcj5aAnxjssUKA93TGAIJ7Jb+7P/BHQlsJG8GGUbtK6iE6+yk+1KDLf33M7fXmNVzzUcWT1QAvG4z3Wxuv9KRcs1SDLt9ESnsKG3V7wXFRygQRVHBloqy3cTXLL1MUH8HkBhgROcZTTkU6yS9ptcvDs5FjZO7+QkPYwEF08KpZhFIOOw2gw3n8gEGDnZkxWSSI7odWlFqokxKOuQ9WoLSf4mtqfkkjb9sWu30kvmqpLYiUN6TNZsNcWBQoaoBOx1lxfmJnYm/Wq8/lk+xJe/cUucGspQcbSBiOUKEGhoowSnmGrtv1M/zz0xFs2JMX4CBz72/XZfuZwaKTcRQZp2Ge/fQhAAM6Stlnxr3MfRhxOE9TTwVMSo1amKajxlWzLkYengkUGTIQvXiuboYTUWVjwpjHs7gphhLKHCMySLn78smPucPcl9F1iVLZp9EE2vl7qlrcHj5fzYTlWcYK6Uy20pANdT82W7N6VM2TxLXalEmZDLKhqycz+QmDFWCKFzz2uY/picFD3s5+Cr+WvII1XgX8wX6FV/YXyEKZp1gxBQkYsq7NeCHcGTX7gscpbmspN4yyU+406AD0UKzLYPxcj3M1mQky2Y+mnOifM5YwjpHeyiF0HWbug+BAn15NLbS9VglI3mPnH8D6DqL9oZX8ovWCNdlqTwC+EuTudHl8NyEMpu+71yQSW1u+Vfo5XdfS7UqhS5kn4GppNt2zwkzuijIw9pVNmHA+Apb+iCBXrsgEmUHRw5x/vXeQcVCnw9aurbLsuZueR248YDhEhSIMFCHfqj5rG0ULauS9wZlXb1vM0gleuUrozbDPQcxkY7/3A91iVEtRh6ej9AMOPAiVIyqhkwkMshfFLGlyi/tzLC0vM0FpFbf8bLk/se1ulnul0iWHPGc2Cl78SuTuCo2QZalnXk3S0zHcRxXlaS7yyFdGPZgJxkfMwspDZFlqkZnEUIHNGGFntj5Dpt0SlU/zlPmZ++HFfPjDnUp33KDKo0vXd6APijBC8XUr93olzy15nhENlePMsPhJPDrFdfoxcz88mRMP4t3X0XWNKlfA1ckky5v72HYt1C7n+ci5m5Qm4N9QL4sk+Z0qxzt+lC5d/EeZwTqqt4kGVIoGq9VkyrrXowauDjVD/gnje0CovC5NnZtar5CnNmhy69PkaDeor1+cWVAVCjaWzpcPSdFwqTUIQkbG25fPV3ezPtfNF/QvEQ1Qq7MH4HEOFzSAWutX4sDXADzgz1oCrKV6K9y/Eh7McaLBynibNfoJsnBhv+4QitTSMDI+AYTqlJNNDtw/RGUUI+hXVNJHCGqtGskMybVHMUNx9KSswNO1cF5JpEkVHkoU46i5prV0i2arSdmnOzZ0o+oGrqaPeUh1c6NW5/b0WKS6vculcCZjJdaRFFhD9VZR/y3nXBjWw7kTq0ikhtM+DXJFar1Vk+ToksPfAai1ppfW8MUFcpWuEvebK7JNS/8wbvQtSqLkiImibgFesHE9Nj++pbeEgE2x/5JFrCTPo6vpasvyWKnc0prFsON5R/Ygc0+Ii5yekIQKOLeOBunrCg1yvLSnEKh7/KcqV/3tAX1cSy5WNap0qmYqLWgokyjRUomggT4/oFJy1EAVXFp3aXZH16Lc2pwpOdz+pduo26QDHboEzC98UvhJoRy4KBTaZ1iVu4hIeJ/yOAFD76T3Top7n9KpFVp03driV1+RFhFyq7M4fPq7n+rZX/4j88BAuQWzyLOaM/svz/e92F7gdN71cEe+XUDs/dCalUqUsdKrcgoYry1UCaTjP1UTXfx6TQi4AcbowucR3TXdZ+Ruo1yKvFjrjLv3mFKe5zJYNVZ+80CPF9pc9j3EaI3u+HT2r8vdRSqg+6j0wv2yuMjQwEA6OiJQRzldVwbO/l33EObu3jQZmqyEgBqahk2zy4S0a84FQfgnk/SFFPoUqV33LFhNEvwZRPc+UADzK5hRFVm75h7tcysD+cGp/AN81xk2JGTiGVSTvliPxmAIjqAJrP+xCwVFQZlltQUmPc0P14UvnDlRJhRnMGF3e3+q0qcjpBCEB1ETCLwbw+Bdu6gouCa55ul9PSRFYICyzCJRlsUICVLoqH8XlwEpoHsgOZ7AujIM1qWToNL14WE/GO3ZyjQUyVfydPETfyzQxfOEJn6WGYazLCYBiAqiJxJEN4ZGu7YRKryRUHSlg+boII0+nZ/EBA27ML8w8k1EfXEmqUpOTaOSeCRI9qYOCp3583hkSqIYHCMJSaGqA8e60jTWtQOn0nQR4RBj3xxT2+mbpY0b+G2CLo4nNPB5TG/PbICA9Qrj7SclqiTmLPvEpXImE2fVaIYqqboDWH9jf4s3+d81Ge8YTWdMxrNQtWfHJBM8hEC/NM8u4xSfA+LOh5azGjmmHOkmdzu8LNS/tQTUBH74cKbOjrIROeNPjgimJiqZ6qZ9FN2lt7qMRwUGAZtE8GSWlMDuY4ZFWRZvpDe6vJZMzQwliSNTPGYIId8C3ndRNCd3Pc9rjk1HOH5yzJHf80ylcrE0lYeaEmC4LOpivy25oSnCvwmxmx39VzFYLZalZasKkwDngpbKZVRzTvMA2nfyjN31wkgoJcAhEU18Cv84iYXvJ4xTKzPIZFM7+5XNluJg85KvzIgJfSdgfSY0TyDHfaFmTOw7ERiveg7uwO2GsRhNBHH6c3rn7EcPkz+x+t+nD1HZGT3TsGGS+F4QBpYsMaWpsE3i1WFBRVjT9jvvcdaUnprnarDP5fClG3vEld6MQqpgG42XdgHgXPWo2vkS4mVw+VwZioIh5927DOYGxtwPnV6kPDZ/auImKlv+FY8Zc4Cb3KyXmNLruj5aev93fzfuTGtVjjSH5wVYIt09sT7MduslWyDVzqX9yv724uRtSd7HTTd9sIxF2PeQMOPtzuZyA7uDVy8hSwUZKiuS+PVCoo+iSLJD9CanJmmKP0WfLDj3kuPXzSVmNsuau9bO3K6zZZuG1c+NgW+pw2ONx9DxyrqwGBkSEwznX2d1+cEWfWDxRhkz52B3ljY83DyXq5NK8coGNSpmCYhp8T9jvHwC4Ppb7Odch07BXafkzaxsM9h66QrS/xh27/S4doMYuXeX8qIu4BtLry5lfbqA2Uaj1qBF6nrqsN0D5xslAVV0WOptk45pTZn0MT407ZVJLwFbR2aHZ4OYekSnPIkYzfpEbjXysLFg0vFXKk2ntfW0ycY39tcHaWVRGZe6Wi7GWbjmRUvXS3FfdlkUcbks2O6sazf3b69Ny1gGtYO3zqbqzuMVdT10FPzvAxFJFRxZlMg/hwgux4chzjhJHEIQVMcQXRhnnCYC6fhlKM25xW7BSxzKIZClFXP8Cm27CMw9+QEnTqEuHyBU8eB+WqO1I0GvQagQmAyvefxeyE5phyEeo6Y3KjQ0hXxiBJZHKEV0aCYPw3zrXERgHR90VDw02w/suchbj8AZmu6C0i8kdLDAwY7tHLriIJW4hnXKOVFH/6EnHNw+OIezERKfNjoHaRAcH4KcIUbvc4t6pgfBx+Hwhw5Ny1b6sw3KS4avgvoCdGiD4Ptw9csi3sbma2N1+bVD0j9KlAeGbYiK+BCguZd7AGNLOKijI+whIR2X2T4DSQ0iloDce7j3Kdpw4G2+a85NXsRWdX7S04EN6eHqH71AYUZcMOqEDj/hkM7JYo97OjTL9lZc2LuhPFx9oBcteib6h4JqZ+yhB92AuKaeQ4PmcHhCx/IDg3j4+f6iRd8fdKQ5w82//mHK/B0ptwgwC+hjw9qNSRebdR8ZSqImqnl5ekAf9zjs2Dq2By5p8zHk15FvLVXJ9LO9u9a3Iy4ca3IAytdqanHXN0K+DSD3c5NSuIE8BRU1FAEZakM9qXHRSopAV43VEFX1fYtyUE/QqdWWg1aDtYhTq/8kcUtW62EhYV8o6UODZngZ1LnWt2S9ta7k/58JfZeOaDgKQI7F67Ju17ACURI6eRpTKgmM/mN1Vrv0GhroBUCUxGrhxY1k7ZhtkvNe93sv4ZC+4ze9SYZkC5V6P3oPNLdqiW/IM3IF7aqlNEbexE/bOYO5oysBUO+GKgNgmmIl3089+2J2gC+9KyWUF7mdWbqB/NpPWaef8nuaGQq81mYCqBibMnsljOIQZnU7vutNPYxZ8cv6x6QHdaQUbsgTvcvIZivDIFumIvM+JQ2wqLkOeX5HhtYWixh2rX9MwIxevVANej7vPZjSSJ64aQdUDPxy3aQG+krikN0uvUUwFH/CsE9YQJ0lw3eyRABlf3Jj352pfQZzvzuM+xLw4tFLAy/n4T6nNP3QDeNbYA4EQAEfEE5NDUr+Pz0byPmaTxoLufzg6gH0KZZ6JbZfqO2haoexsx6X+GKIdtD1sNLuKb0+itLzfYgx3NAN1jFe956Di1V7HHHlbheAwO75kohvmpiX0oDJ7aeR0JQDTFI8rL28AfqNb8qKUlruoFYOgvZiCrn8KpDNwZdvgEhHgJ9aLuDpBhCkLmDnntqPyENoI0R2HUpFVUOGsXogeVIO6qVX1vWmbvBLyrlcXeMto+hw03l9na/8z0Ges+AEVydEiEQLrVoPPExOI6xPF1Bz01gpY1/olEA0KLkcuUP0hEpqJi0pLwot6BLmioh+5IIXXO3UIJLLZ0BhypyGAUFaAYgUc8JO1/kGGgQ6BGaXdvinpNh2zvvlVwrc98kWyx201R9L3HfLfm8hYIYVIRu/IHS797SIdTRoBQN4XNS+Fula7WsJaqG1HAUe1fLE21Ir0FFrbQDRHAeoSddNIQ02FyCH14waj9CXSov+ysA5IV9LQEG0eKCOAgCyOcgVW+2HjmAbZiWOJNq/dRECm4FBnhkhxDbLItKlAV2yFoIHYRFPy4np3chG3W4kv9cI4Z5CAda8GXMWLO6GLKyP3TswVsR8adlk4Gh0mxJM54zQdnNCMm1ECkWsBWI538jsAIGs8TeVhIT6gM5xtI9qq8PUGdc/pnNkg4PdVPuqO2XKn01nlqWnVy4FC5dtQIt6fqfEuAFAyrvO/zc7E9V6tGQjRo2ZMGnKtBmz5i1YtmLVmg1btgtMlX9F0OF0uT1en+3vJ5tKozOY/RayOVweXyAUiXslRiqTK5QqtUbbm/646g1Gk9litTk5u7i6uXt4dgnx7h1FPJFEptLoDCZLSlpOXkFRWVWtdv3s999B9uHwEnlNRSSRKVRav0QMJktSSlpGVk5eQVFJWUW110rUNTS1tHV0Ab3e9lfGAfW5PL5AKBJDMII6dOTYSe/17ok+zruhnyuuumaQwYYYapjhRhg5co8oOnE77I+RV8b9l+Kxa3H/y7qWK5X7hXKCP9xrusLNbqb3dQMTgD9pglsxSZHRQhxL/J5ORdikDQWk8WdhZV0SjZI6NOkXofH3OhUp5pqEPGhU5Y1aQUHPnJQNFXZYYe41/0WdsKoi0loT6Nq1zCxcVqGm3z9e6LOLsIlN2mwFa8K71a17aTMal6amZUaLug3SMTjtSOvM/YVqhg+dWVhkB42Q3U1J1d1yUtQ1IV3Fa+WjkJvQmQtzW4xzLZfc10ywcXy7W6Ew1aXlwiz4F/PcFhSukVZWC9SFaklHVXqIzYFygVLOaLqVf9IiLbpDdaArpQ/vax56SwAnGFCAAAQIoG2HTdm2QzsY7gkfhARiSPdpl/X411Ik/1MUvTF4RcMe7bUIrxlwgANHgENnSEKMMHIgjGnswDbB5EDIDhhQJyWUUKCY4qPiI3xEH9En+ASfFp9qVcw1v9XdSpUqVcuh7kfLr3zG7zjX1HZQLtMba6GwIyICEzFBCYbxFSHRTv+HXRbjAAA=) format('woff2');
  unicode-range: U+0100-02AF, U+0304, U+0308, U+0329, U+1E00-1E9F, U+1EF2-1EFF, U+2020, U+20A0-20AB, U+20AD-20CF, U+2113, U+2C60-2C7F, U+A720-A7FF;
}
/* latin */
@font-face {
  font-family: 'Red Hat Display';
  font-style: normal;
  font-weight: 400;
  font-display: swap;
  src: url(data:font/woff2;base64,d09GMgABAAAAADJsABAAAAAAdlgAADINAAEAAAAAAAAAAAAAAAAAAAAAAAAAAAAAGnwbzkQcgh4GYD9TVEFUSACEThEICvhE4BcLhBAAATYCJAOIEgQgBYR+B4gADAcbA2c1bNx9MOgOJNSzeA2MItg4AGTU2UYihI0DoIY/Nfv/PyZoIiMJdRfSvupEVxLFdXcBhh5KlD0aUjjhHPZG+8zE/Hbs/Sw9Zo9LW7DE8tqeB3GXFiuA8AgzNAbsoBCDoN7ThfpaLvoK6/PpKPqmbRa4/nNo6im71+7Ki/gToJ7aNY5Lnsp1U2/0+z+K0MkyfjzrZ2DbyJ/k5OUhsuv/T1XPzD4BGT+ASHBGOAKDBEJ037YPT3PWi0zkh2bAM4kzgaZieC1BqwQzX+6coL4ubPUM0XVBdM3ObIbn59YbURI1ojZilX9V/y+aJdsYFROkpLUPRTEi79oMMAq9wz69wE6spIourOl7UU4Yl/6R270fQSRtQaIUtI6+s74qOXZlDtLSyeKIxiRz9PcDf5O/M7JUoIMW7EkCoAD+752rvzaTdgeyBOzunbBAJPyPbaX5FLVb1p9AAwybKHA/P7r8MlmiBVu+lD9/vpTnQto0PHJppGWkpbnlScmTkuKSJ30hAQUAkB3Y/uD/12lfqzu2TuR8sj+xz1l/4BRl8gG7Bey24vrqPT8/PcmKnchzxrLiAY8HHIedAY7kZFbReClZIK6APOwPjNUSVQg1YFVv2xKUW5T18vD81FeqE2UPmpekCxowqahwAlrAbcnyz/366pz41VnL3QsvQhZAbjonQKSsHJcAWItVS6t6hNXkrowdRJYlTEuux2d9N4z3v7TYHbcUV/xOpIhkWXAhO67D/kx6u2VP//DpsapWRVREPDHGeEbsMTZb8J0uij7Jo9TtwwkwxpX/400OAlF4xKR4ZOyhOIqD4ioZikoqFI0MKBZyKEFgKCGUUMJooVxlgBLODCWKA0q8PCiJPFCylUHhgSGM2Py23Do8DpHHHFhXgUhCoHIG4uhDayoQAgIEIT4J/sgPheEPPUcADP9y6DfHZLl4/mEjrpdVT25OYtyQ4LIwhqtFGzfZ9uFIe7wGdcKDpwyCzNEecpy3U+ze47OGO90UTbGPLbybbdsmwE2hl3maTh36ZNoF4UxmzyjlLb1BAAD0QnfVgW2QflGlDQ1f6bjpsKmmWHqZw9uSjGsIEwtztMq0tVYiFX0SepAsvlOqXK+HggZZm2cD0doI+rpkGIwluqmuKRSwNubmTIOa2bn9U5A706dp99M5KSm6HFO/I058y3hZFmwK7OmgPut+LGKQ84b1VDeX85cMDhMLqS3jSk+eB8UO1R1wZmzxJTILqdjxkiDG+WldthZpdZKJBlp7mZgar2+Jn/Q4KzyX0Zow1pt6AUFKt5s5LtQyV1llcQwud3iwuPI0HyihUVxL9UmMINwT76fzznArpC8v1Pcwl3szcZ6cqf6Su/IEuONYnLREcaIc36oISE+oW4b22C6Z23NqFRzKzUROKSieSNMPCGkGq9IN3JPal9VUvenMfVdS6QCvgY0W7kfQsYrAFruf+2weZrhO3CMNqlCG0KI+c9OZBEbMdBK0c8k3KDToABBARCcyKbI9sWXMipRpc22AZoXXcN5ZMxpdsoe9kokmrip1zg6Hhi01E43tlOh+Wie7Ah6ZNQsHBfDRdJuL+95PKJNBGDeyQd8MCbYHt5jXSallAEz96mjhNuAoBHcGpWMKE8683Wv6jkyD/k1Rh5TPdPOGSSqMYmhur+7ITLU3PScNkm0Goam4IUd6bHX5nTrR3qdnDODEL29ozv2zCu+mM3B6lp/rm+Bk6tsQTZRLHanG7BWgHPXuKD32SUfoPhJbngXE/WaPxjv8wBySXQ2G8WMZJ5AYuBlC3fIyXu8klwWhDd/oTgK4SBZBBS8WkUAGkXEYppqhxVzLdFrvZ11+9aspfve7qTbYoMdOu01zwAEzHXbYLEcdM9sJ/ea64K75HnviF6/82ZNQKN8LwiPAw+MkoQYvaexIcxQMxr77OEmCwjMTgOgsOIBHfGJnIYT4x9rhEwJl8tHRQTgpmPDuE6UIAe3gACHIyc5bvG1KF3CDiK4B4yE9g4Y5GYB2MLAxCCA0agEwFXV4g4tYaLYxg2ieDLY0JJyOzEuLH8Ac7m4lFIzMVTEYj4SQu2hArVqMBAEmi6yPZrpZpjgtoMG5YIG7sjgDDw1F2J6jIBJHAfk0IrQq8vGf4i99lghKwDipMsTL9MqUJFwEQO+eCOUQOYiSwzrVYiQDxkF414DJkJNJhjkTkOwodRiYYhAQclrAAqAOb7BALHSk1gMAnsDz+BM44i5VAgCEEEdeEhBe0SfcjAnf0AvoX9A96Ia43+K64n4dJ4990/TEXNPy0zGR0Xe7JlFh8m/l5IgvEbdj5C5+ZEl7PLNFnsmQjaAuJElF85TwN+G37a7a7bdbatfVqCXfGe7dEbSJ+biqcHp49LB3o2SnZb/IJpuoBdnM/QkXoSt5V7yJ6aVQwq+yYYQ6Ygh3RWSnJc0hoR9C/4FTuI/fLZ0r8RO/D7KUxLvFc2ONSBTwMuAizenDlTEBCf5bXXqGm/jPFzT55/r9x9/OLO+/gu0svLNExlaQaWY/4HNqC5xvHkWGR86ehBNPMibH6XhpZ1Tyiav1mtYQ+k2oM9Rld5uxjj1uuqPX7PYHzVszZN2BKRmHHkV2+318ypqVwU9703HPptRZuqK7LvahDQAGYchwGrk3msfCeCQm3OTi1O8ebh6hR9PjgCc9/d97czE7zCHmURYfWx5W0FandzDexXgP432MDzA+xPgI42OMTzA+xVgPG2EzbIXtsBN2w17YDwfh6+abRqod0ZempulmbpofVrrVstZptDX3NO1oHcU2eqHNsblPYMjwGFRoCxRjC9xwmN484/Zdd5qMacHSy5rFn9NJib7eE1BVEdNXir3tvl/svNT1xfqGqW4s4ntorWdM6LCilfIsqgZ1IDRtaGvoxqEXA3csI49Rc6vQEpPjAAkwZz4W1mKJeWWx5vMjFMXji2qAJjJzNBAjqAQLidBZhFm+hHGZo1dccBXjWlg5j8CKbFZgISUistrIkVx58hWkQowipamiVKpSrUatutF6QAuiNSg+yloMdzNshh8BiCkz6ighuuTmGzzmYlQf4knIxInLY4peutfTylYqcBaa6VD0ZOCOZeSRPCMv3nz48uMvIJ3LnHfBxeXmZpaGoCFYQtrgJp6u+CVrRLIJ6dmxU9wiPqyzgyQBktcixaRKky5DZmRBTuRCnnwFKlSqUq1GrbrUMDVq0pxaBGl99vQLbqVZLHogEYu1eQ/LAMYqGzxuGI/qmDhkCvlSOBmXcDPqrAXo5qEXA3csI4/kGXjx5sOXH38Bo5YWQWfBQnLoKszS9VU4q4iIZER5ir6KWR67iAvxTUKbEzdJyMkXKZIqTboMmTnrLHseOYxcypOvIBU7oURZlFOFSlWq1UQt1KWGRaMmzall03q1qYduhdmmKQtp8WwpltNjqyuad0nBzXGHBGtmsG7+PJSVvYD4ZEoANTySFjGVR3YygvJ3lUzUGHFoCaX/wRxa08en4DbaPblEWVySeEiFhKxl51CWRzTDHhzCEeE04xwu4Nq7EeSTXnxqtLGl8ciE6LY5YpCAjBJUoaFjYGIl9veEcHDx8AlCiCz63iEGCelyWYy/iSUISsES0lI18bBS5JQoZKMh4ZBYAAAAgIiIiIiIiIhYcHNN8H23ptnN3G4egICa1BZBquOODbpfJaPtxlgmpIiUBc2nMCMEjR2qdPqQkNB4KRCn79IymS4AI+C5+rEohBggA8gbnAAuQG5c0XfM14KyQlVQIzR9p0XoEHqEAeGOYBFGhAfCE+AF8Ab4AHwBfgB/QADgHOA84ALgIsDcdyW6EiU0hFXJ5KgOscCCiGclAZGIKeiwfsJMOlWQCiiggALKocq4RZhkOZQKeU4a3XHEmjQRFYRI20LyPra42I4/7Pcyjb0n+FnALLSLPgxOryRfHFrSV4hKmkJNqsXNIQRIqeeQWgWyqECkSzgCQKACLZG9DqgFM1Ok9hnR7b49QC2nOINNzlgc6OlNzGZAzoqqIVaJnbGUx282VNqNxcKWGDNYsYHqD1Phm0LbdFS2MSDJUAPWjgMmwUXFDMmgIIEmhTJzWUg1KwadT3jD6MK4uC8607cgoZqoAshkjmOKlK58lvZt4F17AhXJrcghVcJR+lQAgUAgEBgjs25Bdiq4VtoA9yje8ZgNuuMDwyAMwXB85LFRMV6NSUO0N48DnhRP6+o8A5jZ3AbcAfwZWEq0guRqDpcKmC4yAoASc2P0pIR2pzdiNqafsulmzZwWBZMExZ0G8PKhqZ9OkGAhOXQXZqwiI6ad0t1XVCLRR7MAOYBcefIVqFCpSrUaterm7V3P/AttQVb1aVE7eQsgJrTQRC3abXy983C6AdVkhR+S98QM70NvVM2YWYOh9dBFQy8G7lhGHq/LDpebMSw1QatgCMmhU5jn6104wlpFRCRF5ehdzHyIhbaPB/eRkGiLSSl5kyKp0qTLkLmYtcruchC5kCdfQSrmpURZlM9VqFSlWk3UQl1qCI2aNKeWqTW1Ie4ZbU8dX7KtLJyT2veC6+UYi2PN+DThJj976moalswnnkFE1cNG823EHeb1zYZs2rJtx649+w5mi+KeP5PHBDC9iBu2rF+0600trk062Xa9MQ00K/N0EyVwiRSkW93c/PESVDN5O24IRSpqk3NLW4HN+ebmiRi4Yxl5TCVxtgvaBENIDkUJ87hO4WGtIiKSos6PQYmtbiTm5C5FUqVJlyEzsuKyI8cil/LkK0jFaCXKonyuQqUq1WqiFupSQ2nUpLlbxVbktdgeOl5lo+5XMRhXh6sIbBhG8WRLIxozPX540tNTsZ1e3NzlltdvNmjTlm07du3Zd5C+Lt90MryoW+IuCWxefnAzaYhrZOTEZVDyHp41vMibD19+/AVM3XJ1U9crOuDrUNJk7QmeKZ8fkO8FxuxSF78o1KJ6smit6Cx0s9CLgTuWkcfrXLKWFYFT0GPBENKKaOIuxWW64qpr6fomPKyziKBIUR+OvsmJI2wwRVEURVEca44djyFfQS6cipSKaZVEaVUW5VEVKlWpVhO1UPdJ9VNWbKyn2hdAc+fQhQbUl4CpCU2cvfdweIQePX/m6uZpoYv1Ghu0acu2Hbv27DtIX4dvempi4mYeFzettcNWFH2CcdzFyQ8ir2zLOhU1skohEhVikYU8EE4eLgxFDaVN5bMhJBER0Zg8efHmw5cffwGNnF7B0+v5RDTMnuitSqcPPJ38lUXTpc3Kr73oQNg0dNNiJEZh3OTsR1x6prk1+40Xf2ZjgcW0BVOUHehi3YLes3fzbDEFQAPmNFAGDRl+Pg9AROkDf/3cBp+lRwkmJUzvumLi9j075volwP3XX+57HiEh1CU04dOpU1FZjoB/p/T74HUrc8tw/NWX18Dz3y6BHsDrbPcSJe/r+ShtApko2dUh0YfdkeLmzpx/TUSLj2fWGkDYmh/H5zry40JfEpiyiE9O5HN6Yt4XjUbyo3MW+PYYCwL1Vy4LyBFxlUDIS9ID2CF9Z+yHPSmQUUqT0aXfdQGwEHA0YBHATs/1cF6Jva/vU38cwAPBet1xdfFr9gFm8ccTm/PBOCrmPev0w4vqeAB+5PZ9vKhZ+4CuxI9RwCMBLcxLXAXwPEE2+nF9qxj4F811gK0pBBI5RUjBq9Ro433nscKRfdmfg3l1VmIHY4dix2FTsBnYLCweC2FFWBW2FbtxY1bmvI0LNsVmob9x11/MwiQCK1BmjLWxwp69HEfHYpOwabePjRX+Y7scqCtA3QKop4G+Ken/er9u+PrLzZU3F99cdHMuAGBnzM2qm6duFt1cd7Ps5rAbIzdG3Ki9/v/1R1CPKigaIAcoA+pawFvlzh3gLYrq/4cEZm7v2/to/Is//7Lhcc/6qcunTX/5Ymj2jl9X/LZ564SnVv6xJcCsfftf977ZOHnn2Im373ZNevX070sT329aN+XiuMkH9x/OycZgcZk5WXgKkURm0ugMKovHhgScZ3ypSCyRCX3pySmZqRlpWfk5uXllRcUlBeU1FZV1Vd+3NDc0NrXUt/qOpGpgcGRoeJRndQyihxzB/yPfGb/UHIUcQABIz2R3/V+uixkVc91kOpsn8Q5FuQLjYzs/XHJnZG3KP6YtTbKTcm8BbzrPeTwnSbV5/7sBVROii5mS83zs6L6k0FxhYr9ZpJo96/MRU8Y3VyNlosc57QkwfWtIm4hKILaNEeoLJNjzuzCdNpjPx3AUyfpGkOJql0gU0mWRGFdMMlZNxgqYr8bSUB0N3XQ8jnlRYphPR1umaIGxJbTim04ci8ynrZVMPD4yBsDP5IVxyci9gzTEA4D4FYFoZJacpxOAfhHgMF5Np4l9U4lsO4gVPMqVoW3hs6rG4kxcnrJqWNavsCLiFwYjreBavuLuUeogIMQ17zNc8+04XLNZTEQ/ITfhzDce//AXncvpjblmbULbBnr/r6+sZt1GYQZtmhG85J+C9Nco2oygY/kaa6LPBppRYKvzvMcWexDqp545VaRz760+iYrC8zjW5kB88G56ygs8QaoZxRzDittW2DWKgZS4VcCKJdXxAVTs/rut+eDXN3onRL7NVzeHF+nPb6iRL43JrYvB8km4XDFzBXHCfHLVTf7v+H/rzR09jjeLi+9bllQiKaHMvcx3k/Ji4eSpyZ6LL60lpTBCeo/UcorUlhNCda2hGc4HBpqaSQ1OXa1ufNOZW3Sdzt70c+9jT7Ozp+maz+q1zCvMZxrOq12Lyw7CWy6cD9cNoFtWcQkDmNKuuP+wXPC7s8IURtFGGKl0hJtPaL6mfxRoUgw58XnaeeDfBQiY4SctBnvUFj1G3tphA+66W7twcLiylqkpxQMVDcQnxS64eC1CZQq+Td2XwzZpAgpSDtCbNZ/TxUz473DbV+D/hfLCYXlrwQxDWv5nRiELW/YOk1aOaQH4zOJKUAHhZG5nQ/N/xWNj1dSeTiBQ7leti+kjYypQzWCYSvPykMbFOmhD8parGtI+45X8pBMp0Iv4uBSCQRbEIAbm8IZVFEb4qzma6XgPNOM/7SPEhOTz4pnz/36v5iAnOc76W85aK961GTSd647zmz+4DB8WWlFLIqyjL9H5K+wi3MWMJR2WM+V0ypvh4VPZgaDPbaqusCjhfZwrZtJzV3dlBTrt9LomGgmkRVvhUbDP5zvE0Zzb46M3tYlSGSmIDI6A+J5CUq8GOtpQzsU3MbDS4Hb40CcKixCRt5UZasoh+k3vLpL5TLIkCUXcyyQXzpM+WkodvZzTbamf5FxzoQGXDcBe5wMz5yQxQAxd6k5pCwmaiZLn0bNVN4R4leWkk7B7d052UwDo1SUWvEu7ea5qGdpW1G/vVDnl5B2Toy/4pcc2xt2nDI2Vk8PDSeA0sixe66ZGfoZoLhFzpoOSLfeaNXNh14t5yUzCObQrm6kE+8DOPOJxYH1WcOjUXLdYfoS7zI+/xOwiTZ/Di0nSc5bf4Qd/24r/H/q1PDe6XYhw5GhgOAuD37Ew06iVnoWTgfGaIcYmQynwadSklzqUOOVKH94ft490ZjaLNzq7eXJnbcvUrpj2HYs+p01tV3wCdHsDGc9Uuj400oV9S5I4p4i7zZm6jNibofBXWKdtXb3nTYoFQ5F3azqHBmSknzrt1q8rPdne4QWt+/Horp+5gaSeqAwziCeERRuC7heMBKHvqnxk8u0x6lXmS1YVVNrO51cf7TTrw3VNlJeH9MYTfxOMc0Vc8D/ptwt/0O9iNs1S/kgH2s4oheF20BZSYvvQgA9nPlzwW07VVWp1qR/YLAJ3jilSvWlGFbpQKHv0lvq3bgjm71YKRLfe/c3O51356jZu3/ihz1I8V8k8IYmrHC6ypaiEHJ30Pls2dqXtwczP8XCJvtsTOd8gVenRo2V9+1epEA8fGqqplMwM5hyNbSczRfNsfcsiL/OZ1l5YveJjZut7kqwwsE328ePmaIAliU8gyPFXyW36WbOyNas/ZV+0e2Yc9SxLm6uckJYBz6P/l6tnkRFByUtMXkrEpTurW4YQ+GlB4XBWTZPmZyue6Rx0tOCuskQKhEHTEsEkA8WAAmiD15ytbPsOprgUDBkSsDAJeR/16Bna58tTUq9Td/izoB1vMPLlwRPwdCnlU5mPaDiS0gIXVqhvsAWW9gE/WfCt/vaVQgmcEgcvAim1/9rjBTa+Y2jvsgv4nVbeJ7XkHIOtLA/e/54qlDj7mkQhuEw2+msTyz7amSlrRfvo2btNDOnVu2ckJva/k3TLp283ErCXb58+BDvEw4/jUtERbdhFPlhFd4DBfD/FUL3S+R7AFKaE9eaUBrKLIM1R0QwDXXiNHNLe9KLhvNWc0g2VaZ5KjWekPWCpe2bAmt6eLRHZHsw14+QoiRJQX/LL65ZcPFw/fd3fpavNS0Er1nviU0rzc57RP4wdUO3+ktP7tXgAxjVLNhAzM1itvNcywMWjDO5zHDbuzONfjmi+R6268CrcSz9jYPd1eqts6NtDt/D9jwwYSfWZbK9faSWnUSU+Z5CyG96Otufcj4ocFqrWzmpYCe3IbR3maNBVzQlWFu7yNIfPRrIxmvirHom5WzMXt+Zp25aPcaAtZKgoBfKS8BnraB6h8kp9W7YpFFiNg0J9elRZMfvRAAs01zZeS39ox8tJllrLYmiASVdObg92QJ8LdAn5Xk1BvCkIi0punBOCde3v2/Ie9lOY2dxECMEDh0ezXk01IjwRpjNEZ4noTGdcnGkRprNSVOmHrl8q1CSQioUGCPnl9jev3Ep6hKrholpeG4L8Zidk/ENcunip5vyFpjhndOlIfWB6tO6fVG7VcaCaJz0imtYlVcPbT6lmi2oZKt9AhcpFTnKYItnz5oZDzJwyirbj2xzaBTSTuy1vtfSDG2AKucye8pnAZj8LeKDEufbpdiA09BZhep3uKwbPlZb0+GkuYO1LCy2ncK18nsASf1vnlkpEnlqGbnD6gMoq5/N1WtUA77IpXyuRtDBdBouJaRIvt5zXZTIJHesDEc6vTHGx43GzO9iw1Ecx5ZKHy6TkGnPucIoUbmOPjct2QRUpYDJstbSQZDaSqyQSIpGtpatNbX0PrN1QThFvgsnEnYBLnAJFAWvfW9Vvb9Eh6C8bVQ9X5FNCSIIYjBJTFz+nnN9lNPK6gLbbcNscsSdnXDsbllSrRCJvhETbLNWMCFR+VukxemhcQdEYDrD2mYVLhHtBtkT2cJP6wDySMrkow6lOS1EVKmFXVUPxDvNOp2JMO3Jsm6YaY9UY16TKulqLdd3uWKe+XUTd85fPXtb16StjWDHMin0X+xM/QN+n2qTRghFi6uLlOIX2DRFgXC9d00iq+nh0jVRGHi5VsT6rpPNmwNrHDKtk8b1SqX5hVbFVdwi117QOnUzm0Gqvgcl0mC0rjavgZ8winabQe2QKojbudkV77jBDfgd1hEzLPjLplzw1rIolyJeqreXKuJW8+EXUHVrDoNaplUqcWu0gYIQ6liCrc5JHC1V8Z9Y3op9BmBdRGVUZXZJnEEndDUy9YTbj2d5mVyfbmLEYdwaGjMMqoppjfV67VFncyQHyxq9qrfprB8gMy//BoJ5WvNC8UAfVlAgVcLEQqtE93uhizbSJBsBm9Dq+tIDa3KxeEBnrzW2HN8LGjfJGuTE132rdZgWCQyVfrMWn0d8eI+9HS+SIohvMm0zApKNXe+9673jdCetSoOD3KfapMvgHFSdVQOje26R6W/4mUPm48nNsqA7pv5T05AHbvnrvjRJaRkpCgg6bnmDVBowWFpSyx+uR/LPs333uqn/vixQjUcEGeVI34pbity7OW70/gBwA/qvjucUl3PF6vdCx3kD9XNXJk6aJwcZdyp1BZtOk//tVc9TCcrLeSKwSi4lEDgqFZWTDOhJ5OWCEiGozD56wmAqB/yQM7FTow26cbzPkRwu7zdsbKdfV7QuyJFLjPiQiVL+aiL+1JUQft2FfQnQKglefdU9WyuMXScVqUcqV3Zt94RoJzikmkkryn4eJ18DVEL4dR1fStCNshTY4E5EoJTDOEN+/N78gkV5Sne+06Vhp1rS1S8mXOAKaPvVa8V11LFWi4QBLnz464kuZdqQKadHrkdaRKh3Vnp7KXi7wdbCZLj6f6XawuQxrztwPa2w5wDNE26JStun1ytYWtZZfRay6d8OEJUH2WDuP1xoi6TDfLrRVkAAbrGlWIa2nLNLil6Sl2tJSP+ijz+i5sMSjEIafywyOk6Xhi8MJgSMhulaVqk2vg1sbVWplrUrWqktcYWWbbVQWQZ/YfX61N+MpwVJI16iJZIqWwNCAjjvt8vYSg8VsjH99FwnY6XD8D3r6IvnoblB4mVOVsvTjSROaoNUrEY1K6FWPtHyrTifETdBSrOlpbH1AaWN1cyzTkj3x3RxrNoNjZzFMcFx2tlNGxolUFUIXs73xIqmerjSYYJqaUDkSWN4a3ubExV9Dx1+NR59Gx58BFQlf2PxqBMdRIltGyl6j2XM5WoNZiigEbXd/4K2U2GeYoKrgFz++6GeENOcLFF6ujVnzLI/K53uarmYHapOEpCR2puAj1saIiYqcijbaBsRwyodDta0x0dq8qNW1dFLLQhiyQ8zy+GE0HVoe7eLzmO6PA5gHjuh5CmnYJdvj/7Ys4MOsDABYXBLOT5RmTw9j6Y/cCYgkAfpga6s1ZHqKRnV8QQRdxWG5wVaorI7Yeo7hyKJKjCxi5vF3rmGGMJ1SRGbAThyfX4K5ULYyN4XE+Ypz3x40vg9DDUoxhav2EoBAGqSWirV18roJutj5S+TjHBObhA7Ew/h74Fuo0O2OK2Y0KWgaorPJ8NYgEinB1n9v7H8s/PZZavn3DVjR80Y/Ys7YOciYOXVzNLPeaMfMHTsXzFzh7f+zZ1bvrN68vUMn/DxLB5YPAMflyK5qpX8ykmlOVw28tq9bvnm59SNi+TwAMCJaJwXpFp4cxUayTqJ9eE29vdD6XUE+CdpCFiO8nC1C8cfmKWp5tIkjoA1o/infT+XkUcQNa5gHmliqRMehkjUcwDTDT1WiHQ4crpE0qctvgOUh+p+tgRSvDzTIDNU0KeEWHZTjQRBPDiQrFWxdxSteUiV/5uKWuv+9XKDCnqhXPSsVX5H/Vlsgn9piMCJsK5Pu4HDodu9hQxXskmMheIKMfP3o/gUjTs5gdpb2uiV5RyQue8TqldUZVCdX6XDn5w3q/xs5YVyzuhLHVzFIlfOX1aHj9owzJcNooQJSVJgRK7dr2tC4Tx8a1GrEVfJyLNoibKsgg6tv03z81KzRpLLC8HRiSJ6lnPuWOh+iXxI4HEoyJN77GxGq/HCFPOmrkXSJdy8iAmWnFHF30N6iutg9hM3Apkso4xrXFMndIS5BIRjCZjKBeaCnMXrnR/fUnPDTy+QBAs+azWYZxLVLNekFo+nustTx2IZJ2phsvVml+CJlSXOwsXZtERVL4WAxOeALCc/NgTwXFLqf123owu1imIiMXbj5XzsAJMzHEuaLyWmIUryGotYRGRSDicyka3KICgqLa56X3ltWQp+KzVygDDt3pOH551e7ju86/GhTM9OyZaJanYVj4ck1dEwPc4ydgI9fWF+3/WG9FSPzGoHBPbqltKAFfOMuaikZ0wLaHQ6L3SLxdVp9neButBBdoUslX0HH6BtI84ZylJTH6FghuK+Mm8YF75ejB+LjB9DX/mWLZoCiwdAuZmAu0DDc+AIm4yLtYXpP+vtLg+VYLid7KfcRuhJoC0RfQy9aAEqP8F2r5SJQHQn5Zj69VNpLB36jetfSIxDnu4OHst0xjYo0EstFS110QsdxpNClpVS+mZ2lyT6bqEtXsjCnea5i6Ff/fvTRcuf9/S8AGUhx9BhTKnrA5z8wtwRXB3pUPeDdf1I/3ZSq3nRFH+vKgTTVpkEw9r6AfuZ7pAj5Ch2R3KsFXOrUTni6bBn/4nVqynySpss9PU3/+MQg4OyML5LbcbcloD44p+VE51eTKn1EE98itfCJudWkcl90vpYjine5HwQet2dlKVWMThctv2ECxatijFJmqVjRxwMfJLrAshM1rUF3eoyuQzswUgN+6YdfVKmvdGjH6p626VDTsJxFKUjafdxFk7NqcOm8sfXZxiSZgsfgI1/QFlmxIZdSkLz7kp2uPBTXjK3LNil8uhQhSVtEh9+txGF//16Tg4Wj39xjmN9f3jEKYM4UwxUQv1Ai4xeUQ7CkT53ZkVnakd4xPk2cLlbazQpYUY4Ap4v2F8FbXr04bbvCyKJOCVHDRk786UMWwpj/I2Th3vZgNfIqGnf6bMtVeyOkALazB0IQ+jJs4Dr/MmJ+v7mLk1XMnWC0cLtLKn7gh2s76fl2diMspZVa+BC8t9uVSlIQcpQUFtViYjBk1XoB/lBFf1b2GIyJYTJ2TFTZFQ1Mh5vWpsq3Tp9l8RYbiUk/lyY4h+juYQnU+JrL79N1mQ+zmGPAvY9B0UyGA+Iw7DYWRNSlb+BfcqVldw3D44Z1sRpcHq9Xk8beavqBl13O7TKZuF1l5T/wwkupTDJrkxzR7DoZHsl0uhgtCCIk1leF4cYF0RT8hReQz+EUCIQcrx0sEHg5WaGACIyN0JFJRiZTSJtJ11dg3BF6Spy+z5CRnhpDeU+z4kiaHG32mhxLdjY2KgoNPyX6u3d+u+P4bmTUzYIzVX+Ba4+HKvBD+NwhcDbMMVXp7YyxVkMlof5ERkkz2b7mv9GCjh7E4Zgi29TBdZBS4WNpvN9SHWJDA2VEIP1b7KfPNIU+lgJu4mAJV3tgwCEeVWCH4PB5S96IyHf4XLTDpOXyLeVURR7kXtxAfuW+4cHtfpAwItFt1nKFNh9D6edin7mFgBgxCzNtBTlYpvb3IBzM0qujb4Og+sYHlRpRo1IpaqjUPqiEKmILCFn3NiBY9oQsOKP3Aiuf5NdwqomJtyo5v475VcnF54KX4yKO7vUT57Gk2S/9HDMR+vYFFEHYhQ2TaoQlY0cmh8JQcQmkzG92x+W9em5D5Bq9SR2SMGnkReGpsd2m8IAzK/sJ65Aw2edyyAOUU3p5fzT28h7/Mt5703vd6/40/qerLf44BRyTDTaJJpIGO0U9RVNd9P7d+8F8bnx/26wfGMKcEwp062trhe535mYOBVysg7rzvdBkHAwrSnRZb36L+OICQ5VtkHKO9FQfaP7jbJGtP/eoU+7sHfuRkw8U/bbReerFFa3mjTNLSiiuJDT/liouSzfcIJwJzpeN4ItUNQJxmVwp9dWKDd38PJ4lSMmtcPB5DCOZbGAyKDozERwLM7a64XWNTfBaP9hoanFnmxqJuB7/r3p2jjmUFmDX0SZ7ZQnV67quatzhP+0uwOXbGDNmZCCfNu4vObjGTWT5a16kcu0qBcuBk80ra2RK5WV0vo2bnUJDNj/3Gw4sQBOmG8t6+a23EC+GcrMPkQ7XKTOpDplVqFELcGNUWRSeE3/g+249W6moZAldfL7WtVYTlVcgFckKGiAw/sfRwpaT5qNl8rLeuo/4UqALm55bfHjQixdCZhLZyNIU55mJxtjJGLpotjwqbKhFH01SV3MExXK11FcvAoGhj6/jzioppuYlJsSUcdmHC2agyk7JF5fLEenw0wYjnEonn8s0RIwMyXTHtBaM/Un+Z0HiJJAVpmuEFF4hhaQzcD4dNrn5HKGtkiFXVDDshnD4Rvd5XXRBuUIo9zZB2mWU0MzOnJxRKiwlK9hRWme7OrkEsuDoMIkkND+UVwMvJCltFVYrFSW8EESCyDxSQaNydFIZjkOlQbqI8P94QEwR8RHNlpVZDJgi/NSxA5Xxqc3Y5B2/HP3zcRZXJaRhLraWejZSMZZEUKX0YOOPYHBbUxUbs3Xk1Izm5KTxmLSuauwyOA3HVfFCQ79+5qM3nWoQgE+LPP3kQ1dEgxQqxdM3adoqcC/JKHtdeSEN149Jf4d3UBM+Bm/9mLbZvzwIFyPSiFkcoww8n4TYikyuwmpzYkba7sekWI5Q7afI8aRxVVIGSwuLdiV/EVgDjJm/ZGh3gbKiDcz3aVGE33l4JEliFFDTcx9NH0wmqbkcrppLSh6c/n/uI9JEdC5jfFLShAzMHF707IxHs/+conqV7XE7NeU2WDz/0PbLK/RFHpH7NYwcXfoaZWsV50j56OXtFFrZHbs2rlzPOmHw+npmhWeZ0Fe+ng3Ci8vo6ZV19gLXwO1fJU/sku3HAVe0kpkSAPbBpq2vra0ytACPH9LOWzF/lWfByvkrfVt+wapOXwlkPUx4nnDjJdGNl3qvnOW4oo8XiN9K/pobcFzY07Hfnw8QFHg8TCDiFYZJe3feLpGAh9+dgPcRCD48WgPn7StM/7naQWek2eamFze9LCe26XS6tLCyncKMjAGNnUFPtTdD6e+TIyNs/aD3TUdXnyt3rwx58qMWZ/szLvx57r1Vj3furuaRiExW9sXqB/8duP7Dt29r3ly8++hgtS1Sj179odTN/9btC+bt2svxWyAQ9CKZnCyi9VJv61HvNE69PZSvHloPrYbmIIeBvozYk1U3o3qptxtiiJUvzRviFM9QL/W2HhqnhmQGPjPUS73dEEP6SOlMfrzDQx/J1VJtq1Ht9jQfRak8lH+rlmpbxlBm4lMCgOpFO4nezGUbYs0k6sftzAa6XC3VdkO0Ywa2c/i+Q7VU2zJK903y47I1NXp7BnEXghch52cQ2wvttl47dv7ldQNG6tEfQ28dB/r6lGzeptE7GVc3RtW2tzXOQiu6pRHoNdqkazrTWN3x9rEFFgvuGXN+vtLiuVrdaUvxWCnfH32igng2f6rxMTRabiOOe8eJgM4rP7S/2m9//b/2N4a0v/mr8ZZs/xvpyQMMJ7IbmiiCi8jrcG8QQM9meAEL3YgYbegMVB1qDF/SD8twQVqgnzDmrMcU76NPbPp59A2rKD/myX1vAb/OwwxkydM0NaT8d9B3bxKf1k8/AKdf3zf8qf57q7WzUH0mGvb25m8ADeS9ZQHJC4Omt9qeghm2TkJeOAEQsfqr2YcD+KtV6t1sNBGlPlGsX6G+ADw6Ki5aiVPvbV+TSV7IW7wEOfyQJHnhBKr4Q56Lk+fc+53M0/KZgGPYp+AkolI4g/zRBCzPAXyFSL2k/Ts7Xr0C+K0jG3DD9tUb0q015ED8OBJ9F5GRfIa3eClJld1nJJ+ZQMOBlRwfgLgow//JzADmX4e9A+WFxFWKeUyLe88UEfftWVn2xSt57pxh60C9DrsZRJKdlgzEYfGWLpJL4Sis7uhxrFDnaXgnK/u4m5XnSaINRWC+bocA8e8g4d4WQyIsEhfeuwQ2BhjF+kACB0EGkNZMus+jRLn4GRxBUnyHPCD2d+HDeVTqfe6vPKLa272KS2bw9SztWD5sdohmc8/4yAfWs73MPigQ7TerruleL4mS/CcZVn4E+PyRywcA4ItBMT9xB2pak1KeAjp8QMC3wWSbjSZKf/mrQ7mjRH4YF/wLxAvJBwXk1cy7iNp5F8MhlfQc8a00EPGg4hFTDUXhSFgAlwVpZk6F0X0OwzBSOEzOt5VykuzG88/zVdhHUp2CUl52lVR234ciXETqhb7AQaTehSfdL5YUln5StEx1wDj137siRaVhLLfaKCZHSZxRaxeTgSNx5E5ho1QHew6E8gpIy8raK+RErOkl30HhcezK1cWRhkLlmyLjF4HRR8UnMBIsvtmbAVcSWcJL4I7VfKRaJbUcROol54p+LZkb8oxy70niMCwap0lBdFBc2E0ydx6+WVLy+FXwFFbCZFgNP0Jf/FefXDOPp5hHEwr9mDhknzgrJnMs7euiGY4jYt0wcXIumJtG3p/1QJyVsVi+dOR7A54EgHtUh7DKhrRPXREKxHErIIzjN17ahRF3EDsecTPgS4oJpP9avl2/+xNNRvRCHH85qHuE1o8yXzBDfAn5M+UTkhcKyedktBh9mdLKQEyD0AipCRCqJIwCkw9UJWoe5Dyc84DnQcojPQ92How8IPrjCXnFUv0sftliJhQ7A/S44qeROrLoaaVNI6nnOCEyGtdTAbR9+KjdkZpHNfzNGUasPaOFxP2Bbu0OpqXsJFYEX9z+FD6iIuH/jQTIPfgAD3pqpcl+1AcF0RMpwCWBLy0cSlkYZuzYoBkMnomXEzzaJSX45DEkIRDor4TQSSsTFKWuhMhRnsfJ+ck6WcAwrr7CNxQj2YEYZRcGu2tUr0wDvVbvWKdGBbeqqs9wrRHTcZu0EGGorFRoVtOJ1hqjaxF1vPsaNfNhsNAwsatSSadMK5UaLZrUKTMKre34tJV2M1cymhkurVEDLBY6JjYomFgEYbeusHzkWxYxMyUjE7EGdzEVWVupkeiZZoMcLLawYBXh7KDKc1xYo7WNalWp2BxYm7XENNFiwUSbhY/ktLZNOboKn6Yz5qlaVKv2S69xzuvE0NiJ/D6R+AHUAJXuXKvoQWQUgmgY4eARvq2vSEHdgEkQ5+DiFQWE+Osh9aeTys21SYXNKguU75S/DHjktDPOOqfaeRf4bPW3ebZ45pLLhvvHEypqGlo6egZGJma5LKxs7Byc8ri4eeTzKlCoSI0R6qxVq0G9Rv9qMjE+0mPT/ufRrqMg9TqNMsZY24y2zjjPjTfRDyZ4ar9VVgsVYpb//G/QbNdcFyOKRoYNAjwiy3q77bHTLsedcNAhv/tDLLkSUwuOQTHYsmjb7TCMHTOFYqUi/FYPWBlEGAprhulmFkbs17otFuQKceKhJUiUJFmKVGmxGuu8hKSUtEyGvPK6rJy8gqKSsoqqmrqGppa2Tvq88dY7IZEvhr20FxZGpknh9fQNDI2MTUzNzC0sraxtbO3s2VAYkJtnMvkp7cFtDTVMJswMUlU0N5a1htVUNraWVVRUNbQGVzX88pVyaOvwmkOP/D019Pe60MvRAHWbHlJr9OPV8uDGhqpktXaU6jNWc1Wlh/yqmOT9XE37+X4tNZ30t+LQg/6OG3p9v4aaBqJqCZvJZyaZI3NlnsyXBWHhXgKmzJLZMiRzZK7Mk/mywBSaY3Ig82RlWLUHwj2AjSBp5agJSYahIkvIomSJZzqyWKPWaBbcXloV+s+GTq/6zzeroWUVba1XKa8G5XcLba2pq6xMQVoL3ov63r0GzAI=) format('woff2');
  unicode-range: U+0000-00FF, U+0131, U+0152-0153, U+02BB-02BC, U+02C6, U+02DA, U+02DC, U+0304, U+0308, U+0329, U+2000-206F, U+2074, U+20AC, U+2122, U+2191, U+2193, U+2212, U+2215, U+FEFF, U+FFFD;
}
        </style>`;
  svgData.appendChild(def);
  const fileNameWithoutExt = "activist_dot_org_qrcode";
  if (format == "SVG") {
    const svgBlob = new Blob([svgData.outerHTML], {
      type: "image/svg+xml;charset=utf-8",
    });
    const svgUrl = URL.createObjectURL(svgBlob);
    const downloadLink = document.createElement("a");
    downloadLink.href = svgUrl;
    downloadLink.download = `${fileNameWithoutExt}.svg`;
    document.body.appendChild(downloadLink);
    downloadLink.click();
    document.body.removeChild(downloadLink);
  } else if (format.startsWith("PNG") || format.startsWith("JPEG")) {
    const canvas: HTMLCanvasElement = document.createElement("canvas");
    const size = qrPixelGraphicsSize.value;
    canvas.width = size!.width;
    canvas.height = size!.height;
    const ctx = canvas.getContext("2d")!;
    const isJPEG = format.startsWith("JPEG");
    if (isJPEG) {
      // avoid black bg in jpeg files
      ctx.fillStyle = "white";
      ctx.fillRect(0, 0, canvas.width, canvas.height);
    }
    const fileExtension = isJPEG ? "jpeg" : "png";
    drawInlineSVG(svgData, ctx, canvas.width, canvas.height, function () {
      const downloadLink = document.createElement("a");
      downloadLink.href = canvas.toDataURL(`image/${fileExtension}`, 1.0);
      downloadLink.download = `${fileNameWithoutExt}.${fileExtension}`;
      document.body.appendChild(downloadLink);
      downloadLink.click();
      document.body.removeChild(downloadLink);
    });
  }
}
</script><|MERGE_RESOLUTION|>--- conflicted
+++ resolved
@@ -2,7 +2,7 @@
   <ModalBase>
     <template #normalDisplay>
       <div
-        class="absolute right-0 flex items-center justify-center w-10 h-10 rounded-md sm:w-16 sm:h-16 elem-on-card-style cursor-pointer"
+        class="absolute right-0 flex items-center justify-center w-10 h-10 rounded-md cursor-pointer sm:w-16 sm:h-16 elem-on-card-style"
       >
         <div class="sm:hidden">
           <Icon
@@ -21,71 +21,17 @@
       </div>
     </template>
     <template #modalDisplay>
-      <DialogTitle class="font-display flex justify-between">
-        <p class="text-3xl md:responsive-h2 font-bold">
+      <DialogTitle class="flex justify-between font-display">
+        <p class="text-3xl font-bold md:responsive-h2">
           {{ $t("components.modal-qr-code.header") }}
         </p>
       </DialogTitle>
       <div
-        class="flex flex-col items-center md:grid md:grid-cols-2 md:grid-rows-1 pb-6 space-y-6 lg:grid-cols-3 lg:grid-rows-1 lg:pb-0 lg:space-y-0 lg:space-x-6 lg:mr-14 lg:pr-8"
+        class="flex flex-col items-center pb-6 space-y-6 md:grid md:grid-cols-2 md:grid-rows-1 lg:grid-cols-3 lg:grid-rows-1 lg:space-y-0 lg:space-x-6 lg:mr-14 lg:pr-8"
       >
         <div
-          class="items-center space-y-4 text-left col-span-2 pt-2 font-medium"
+          class="items-center col-span-2 pt-2 space-y-4 font-medium text-left"
         >
-<<<<<<< HEAD
-          <div
-            class="items-center space-y-4 text-left col-span-2 pt-2 font-medium"
-          >
-            <p>
-              {{ $t("components.modal-qr-code.section-1-paragraph-1-event") }}
-            </p>
-            <p v-if="false">
-              {{
-                $t(
-                  "components.modal-qr-code.section-1-paragraph-1-organization"
-                )
-              }}
-            </p>
-            <p>
-              {{ $t("components.modal-qr-code.subheader-2") }}
-            </p>
-            <ul class="pl-6 md:pl-8 list-disc">
-              <li>
-                {{ $t("components.modal-qr-code.section-2-list-1-item-1") }}
-              </li>
-              <li>
-                {{ $t("components.modal-qr-code.section-2-list-1-item-2") }}
-              </li>
-              <li>
-                {{ $t("components.modal-qr-code.section-2-list-1-item-3") }}
-              </li>
-            </ul>
-            <p>
-              {{ $t("components.modal-qr-code.section-3-paragraph-1") }}
-            </p>
-            <BtnLabeled
-              @click="downloadQRCode('PNG')"
-              class="hidden md:flex items-start"
-              :cta="true"
-              :label="$t('components.modal-qr-code.download-qr-code')"
-              fontSize="lg"
-              :options="availableFormats"
-              :optionsCallback="downloadQRCode"
-              ariaLabel="
-                $t('components.modal-qr-code.download-qr-code-aria-label')
-              "
-            />
-          </div>
-          <div class="px-4 md:pl-8 md:pb-10">
-            <QRCode
-              ref="qrcode"
-              class="rounded-3xl elem-shadow-md" 
-            />
-          </div>
-          <BtnLabeled
-            @click="downloadQRCode('PNG')"
-            class="flex md:hidden items-start"
-=======
           <p>
             {{ $t("components.modal-qr-code.section-1-paragraph-1-event") }}
           </p>
@@ -97,7 +43,7 @@
           <p>
             {{ $t("components.modal-qr-code.subheader-2") }}
           </p>
-          <ul class="pl-6 md:pl-8 list-disc">
+          <ul class="pl-6 list-disc md:pl-8">
             <li>
               {{ $t("components.modal-qr-code.section-2-list-1-item-1") }}
             </li>
@@ -111,31 +57,42 @@
           <!-- <p>
             {{ $t("components.modal-qr-code.section-3-paragraph-1") }}
           </p> -->
-          <BtnLabeled
-            @click="downloadQRCode()"
-            class="hidden md:flex"
->>>>>>> fe68c9b8
+          <BtnActionDropdown
+            @main-btn-clicked="handleMainBtnClicked"
+            class="hidden md:block w-fit"
             :cta="true"
-            :label="$t('components.modal-qr-code.download-qr-code')"
+            :label="$t('components.btn-action-dropdown.download-qr-code')"
             fontSize="lg"
-            :options="availableFormats"
-            :optionsCallback="downloadQRCode"
-            :ariaLabel="
-              $t('components.modal-qr-code.download-qr-code-aria-label')
+            iconSize="1.25em"
+            dropdownIcon="bi:chevron-down"
+            :dropdownOptions="availableFormats"
+            :dropdownOptionsCallback="downloadQRCode"
+            ariaLabel="
+              $t('components.btn-action-dropdown.download-qr-code-aria-label')
+            "
+            :ariaLabelDropdown="
+              $t('components.btn-action-dropdown.qr-code-options-aria-label')
             "
           />
         </div>
         <div class="px-4 md:pl-8 md:pb-2">
-          <QRCode class="rounded-3xl elem-shadow-md" />
-        </div>
-        <BtnLabeled
-          @click="downloadQRCode()"
-          class="flex md:hidden"
+          <QRCode ref="qrcode" class="select-none rounded-3xl elem-shadow-md" />
+        </div>
+        <BtnActionDropdown
+          @main-btn-clicked="handleMainBtnClicked"
+          class="md:hidden w-fit"
           :cta="true"
-          :label="$t('components.modal-qr-code.download-qr-code')"
+          :label="$t('components.btn-action-dropdown.download-qr-code')"
           fontSize="lg"
+          iconSize="1.25em"
+          dropdownIcon="bi:chevron-down"
+          :dropdownOptions="availableFormats"
+          :dropdownOptionsCallback="downloadQRCode"
           :ariaLabel="
-            $t('components.modal-qr-code.download-qr-code-aria-label')
+            $t('components.btn-action-dropdown.download-qr-code-aria-label')
+          "
+          :ariaLabelDropdown="
+            $t('components.btn-action-dropdown.qr-code-options-aria-label')
           "
         />
       </div>
@@ -144,11 +101,9 @@
 </template>
 
 <script setup lang="ts">
-<<<<<<< HEAD
-import { Dialog, DialogPanel, DialogTitle } from "@headlessui/vue";
-import { ref, Ref } from "vue";
-
-const qrcode = ref(null);
+import { DialogTitle } from "@headlessui/vue";
+
+const qrcode = ref();
 
 const qrPixelGraphicsSize = computed(() => {
   if (qrcode?.value) {
@@ -165,22 +120,29 @@
   const size = qrPixelGraphicsSize.value;
   const qrCodeIsReady = size != undefined;
   return [
-    "PNG" + (qrCodeIsReady ? ` (${size.width} x ${size.height} px)` : ""),
-    "JPEG" + (qrCodeIsReady ? ` (${size.width} x ${size.height} px)` : ""),
+    "PNG" +
+      (qrCodeIsReady
+        ? ` (${size.width
+            .toString()
+            .replace(/\B(?=(\d{3})+(?!\d))/g, ",")} x ${size.height
+            .toString()
+            .replace(/\B(?=(\d{3})+(?!\d))/g, ",")} px)`
+        : ""),
+    "JPEG" +
+      (qrCodeIsReady
+        ? ` (${size.width
+            .toString()
+            .replace(/\B(?=(\d{3})+(?!\d))/g, ",")} x ${size.height
+            .toString()
+            .replace(/\B(?=(\d{3})+(?!\d))/g, ",")} px)`
+        : ""),
     "SVG",
   ];
 });
-=======
-import html2canvas from "html2canvas";
->>>>>>> fe68c9b8
 
 const props = defineProps<{
   entityName: string;
 }>();
-
-const qrCodeFileName: string = props.entityName
-  .toLowerCase()
-  .replaceAll(" ", "_");
 
 function drawInlineSVG(
   svgElement: any,
@@ -198,8 +160,15 @@
   img.src = "data:image/svg+xml; charset=utf8, " + encodeURIComponent(svgURL);
 }
 
+const handleMainBtnClicked = () => {
+  downloadQRCode("PNG");
+};
+
+const qrCodeFileName: string =
+  "qr_code_" + props.entityName.toLowerCase().replaceAll(" ", "_");
+
 function downloadQRCode(format: string) {
-  const svgData = document.querySelector("#resultqr")!;
+  const svgData = document.querySelector("#result-qr")!;
   const def = document.createElement("def");
   def.innerHTML = `<style>
   /* latin-ext */
@@ -222,7 +191,6 @@
 }
         </style>`;
   svgData.appendChild(def);
-  const fileNameWithoutExt = "activist_dot_org_qrcode";
   if (format == "SVG") {
     const svgBlob = new Blob([svgData.outerHTML], {
       type: "image/svg+xml;charset=utf-8",
@@ -230,7 +198,7 @@
     const svgUrl = URL.createObjectURL(svgBlob);
     const downloadLink = document.createElement("a");
     downloadLink.href = svgUrl;
-    downloadLink.download = `${fileNameWithoutExt}.svg`;
+    downloadLink.download = `${qrCodeFileName}.svg`;
     document.body.appendChild(downloadLink);
     downloadLink.click();
     document.body.removeChild(downloadLink);
@@ -242,7 +210,7 @@
     const ctx = canvas.getContext("2d")!;
     const isJPEG = format.startsWith("JPEG");
     if (isJPEG) {
-      // avoid black bg in jpeg files
+      // Avoid black background in jpeg files.
       ctx.fillStyle = "white";
       ctx.fillRect(0, 0, canvas.width, canvas.height);
     }
@@ -250,7 +218,7 @@
     drawInlineSVG(svgData, ctx, canvas.width, canvas.height, function () {
       const downloadLink = document.createElement("a");
       downloadLink.href = canvas.toDataURL(`image/${fileExtension}`, 1.0);
-      downloadLink.download = `${fileNameWithoutExt}.${fileExtension}`;
+      downloadLink.download = `${qrCodeFileName}.${fileExtension}`;
       document.body.appendChild(downloadLink);
       downloadLink.click();
       document.body.removeChild(downloadLink);
