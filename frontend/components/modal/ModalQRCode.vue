<template>
  <div
    @click="setIsOpen(true)"
    class="absolute right-0 flex items-center justify-center w-10 h-10 border-2 rounded-md bg-light-header dark:bg-dark-header border-light-section-div dark:border-dark-section-div sm:w-16 sm:h-16 text-light-text dark:text-dark-text shadow-sm shadow-zinc-700 cursor-pointer"
  >
    <div class="sm:hidden">
      <Icon
        name="bi:qr-code-scan"
        size="2em"
        :alt="$t('components.modal-qr-code.img-alt-text')"
      />
    </div>
    <div class="hidden sm:block">
      <Icon
        name="bi:qr-code-scan"
        size="3em"
        :alt="$t('components.modal-qr-code.img-alt-text')"
      />
    </div>
  </div>
  <Dialog @close="setIsOpen(false)" class="relative z-50" :open="isOpen">
    <div
      class="fixed inset-0 bg-light-popup dark:bg-dark-popup"
      aria-hidden="true"
    />
    <div class="fixed inset-0 flex w-screen items-center justify-center">
      <DialogPanel
        class="pl-6 h-full md:h-auto overflow-y-auto w-full max-w-4xl card-style text-light-text dark:text-dark-text container p-5"
      >
        <DialogTitle class="font-display flex justify-between">
          <p class="text-3xl md:responsive-h2 font-bold">
            {{ $t("components.modal-qr-code.header") }}
          </p>
          <button
            @click="setIsOpen(false)"
            class="p-1 rounded-full text-light-special-text dark:text-dark-special-text hover:text-light-text hover:dark:text-dark-text focus-brand"
            :aria-label="$t('components.modal-qr-code.close-modal-aria-label')"
          >
            <Icon class="w-10 h-10" name="bi:x-circle-fill" />
          </button>
        </DialogTitle>
        <div
          class="flex flex-col items-center md:grid md:grid-cols-2 md:grid-rows-1 pb-6 space-y-6 lg:grid-cols-3 lg:grid-rows-1 lg:pb-0 lg:space-y-0 lg:space-x-6 lg:mr-6"
        >
          <div
            class="items-center space-y-4 text-left col-span-2 pt-2 font-medium"
          >
            <p>
              {{ $t("components.modal-qr-code.section-1-paragraph-1-event") }}
            </p>
            <p v-if="false">
              {{
                $t(
                  "components.modal-qr-code.section-1-paragraph-1-organization"
                )
              }}
            </p>
            <p>
              {{ $t("components.modal-qr-code.subheader-2") }}
            </p>
            <ul class="pl-6 md:pl-8 list-disc">
              <li>
                {{ $t("components.modal-qr-code.section-2-list-1-item-1") }}
              </li>
              <li>
                {{ $t("components.modal-qr-code.section-2-list-1-item-2") }}
              </li>
              <li>
                {{ $t("components.modal-qr-code.section-2-list-1-item-3") }}
              </li>
            </ul>
            <p>
              {{ $t("components.modal-qr-code.section-3-paragraph-1") }}
            </p>
            <BtnLabeled
              @click="downloadQRCode('PNG')"
              class="hidden md:flex items-start"
              :cta="true"
              :label="$t('components.modal-qr-code.download-qr-code')"
              fontSize="lg"
<<<<<<< HEAD
              :ariaLabel="$t('download-qr-code-aria-label')"
              :options="availableFormats"
              :optionsCallback="downloadQRCode"
=======
              :ariaLabel="
                $t('components.modal-qr-code.download-qr-code-aria-label')
              "
>>>>>>> 66ab7e2b
            />
          </div>
          <div class="px-4 md:pl-8 md:pb-10">
            <QRCode
              ref="qrcode"
              class="rounded-3xl shadow-md shadow-zinc-700"
            />
          </div>
          <BtnLabeled
            @click="downloadQRCode('PNG')"
            class="flex md:hidden items-start"
            :cta="true"
            :label="$t('components.modal-qr-code.download-qr-code')"
            fontSize="lg"
<<<<<<< HEAD
            :ariaLabel="$t('download-qr-code-aria-label')"
            :options="availableFormats"
            :optionsCallback="downloadQRCode"
=======
            :ariaLabel="
              $t('components.modal-qr-code.download-qr-code-aria-label')
            "
>>>>>>> 66ab7e2b
          />
        </div>
      </DialogPanel>
    </div>
  </Dialog>
</template>

<script setup lang="ts">
import { Dialog, DialogPanel, DialogTitle } from "@headlessui/vue";
import { ref, Ref } from "vue";

const qrcode = ref(null);

const availableFormats: Ref<string[]> = ref(["PNG", "SVG", "JPEG"]);

const props = defineProps<{
  entityName: string;
}>();

const qrCodeFileName: string = props.entityName
  .toLowerCase()
  .replaceAll(" ", "_");

function drawInlineSVG(svgElement: any, ctx: any, callback: any) {
  const svgURL = new XMLSerializer().serializeToString(svgElement);
  const img = new Image();
  img.onload = function () {
    ctx.drawImage(this, 0, 0);
    callback();
  };
  img.src = "data:image/svg+xml; charset=utf8, " + encodeURIComponent(svgURL);
}

function downloadQRCode(format: string) {
  const svgData = document.querySelector("#resultqr")!;
  const def = document.createElement("def");
  def.innerHTML = `<style>
  /* latin-ext */
@font-face {
  font-family: 'Red Hat Display';
  font-style: normal;
  font-weight: 400;
  font-display: swap;
  src: url(data:font/woff2;base64,d09GMgABAAAAABe0ABAAAAAAO4QAABdVAAEAAAAAAAAAAAAAAAAAAAAAAAAAAAAAGhobj3IcaAZgP1NUQVRIAIMKEQgKw3y3ZQuDCAABNgIkA4V2BCAFhH4HjEMMBxvKMiVj3G0MzgOQ0NSPIooSsrXO/v9jcmMM6kG1uiGywjAlhESU0Ctp91lI9NmIQTc6KFGQD1nkzoS53v/teb1GUbqsibPkB37Wo4WE6EIUIkEkkVhkDSx4Yysopv6djfVBiWzO8b3ogc8oxUaI5T0URzTJdL4sHNSN4pNZIy3BtD2vNRwhyWzL8/3vx2/PXESt0ghFPTQ8komEbKF5JFFZP0OIZtXsnZ9w03/vklTuCGKb079VxKlLIJSJK+00zEWQL+7wPK6V7yczu3PIWAR3qszgy4pUNSrCDE87/60qzTEnjrlwyeRYRP+O8jP778cmR2iU4NdJmVChBLWkYtuwx8QE+xMLgKU8h9S5wpz0+QxRxmw4w49Tc1muwtS2LqpAFKJj2kv2wgstP6CQZMT7nyr7BBJJa5vdUJqGENVjYz9gtOLSXD7cJ0Uw4lGJuknO2hRZCLcloAAABXP769UoGMocKIKz+L+20nY0XzrgtYN0d3Zl7jVhaqq8XjOaHa2knSOaOxOvkbUbmDXuPVeXCrnzS0XMVUrG3kXVpU2KuksXWzV190irFmzEMFi/mWxLsxFsavXkfMyGeAmWJS0WJU75XS3XpgAr7HcXU4Hw2YAFhEpGmg/pWUY9/jwJGDU8wMvFKuMuo4AJApxd4SG/s8Q9HIXYmXhgTuNsSVdm5rTLMPNUnVpBpuQ787vp1dymsDDnXv8cY8YW0Jfk4nC5zeoc32xyh+nZ2L7dRxGI2L1u7G0KztkmlAdg6ZWZZy5OFeFNarDgbKPIcTz0JiY+Lje3qtC7JuIFrlQQGLILC2cTCm3PjNLI3a9MMkB6kEgMONyPqL2gGuAFSTZHtD7HNkz7UozGzXvfxBPTSedL0ktxpkeiUPKL7IQmhAv00rHyxem6CPNoeSGxV1NaXWuG6IYKOdtGLdDcS8IXwK7J9tDDBXBXPEQbyLE41FSNq61p4c9gAIGeR6ahd02UEVS+PsQVUd0GTyDiZRLlHub8pgQzlGylBzUUjYd+/qYQZhM1LpCq5xrQlCAE8W+fqi4fw/DkBBZfhKFrEwtMsx3xRQsQz9u8USOCRyYhtCCK+GRuHAd/4+xlbuAD8kUjgj53KzQqL29zsctpkmtyvS9vzTjQXbT3YqILOqS/Y4VgyZ17nFvV2UQqsEnn3yWxDxoJjJ7ZPHtT7dZTg1RSWIQrNEZHpkhihk4tEKgwpKhKkFqd0yBYqzfV6cv1d+sH++UN8x8+MmjiZKdjpuo52+41X/VbYPdfSobM44fNZ8MX8CMWspGL+FEKG+Pmxy4Rxq3kJ68Rpq0nMzcJc7aLC3fTpQeDVx/VXTyuv3zKqHiJggfyvqE4HZ3kjn8lJEG7U0cBKEdmYpzF0wFZDNcturjcR6IJhIEvBIIFQRAM4UjNmO7XDYmYmdqlDDhIMWgHaEIHFAfMWNJhAxIB4xNdNukAfYCAAB2BapMBM2i/aScJtQAECXPNOy/OdlR7R+eQocPEDkAgBVQAlUAVYAPsgAwgACpsLHuzJ4kNWRPUwNMGS9/yxdv/taPGX+t4uxEC5EMT1PCURdsd8z70EpW2OspSalzBBnpt04Dj3c8ONVZy5YEWjuMJBnDcDizmfLiT+zWduSFkHv339AKuj7CSgJugPnUJtuFA6gisAmvXSrOuOiQB4Athn0pCA4gRDwdCRAtQgMHpJFwBnD7ao1eFKYgYUiYDazwRjgBCKrEqqrFmd6fO2LIi/BIfm394IwIWVlVJ3X7Q4vDzuLx1npj2tr+6g3hLE+1wsbAA5ZLyaVpnDJ6wiRGTI6dET4uZHjU1dkbczKT58XMS56UsTJibtjh8UcbSyCUxy6OXJa1JWBW7InF1XO7K5LUpzYhS903flPbfoozNmVuytuZsz94WuqB2V+6OvJ3W3YV7C/YU7Ss9WHKgeH/l0Yoj5YcbztSerD5ef7rmRN0p6YLton34ZefVlitlh6qONZ9vPNt0Tr4UvYDmnx+AGUCthKtgbgCYPwfMvomxHSgANAgBLxChUBrZkTJGHwxkHwTJ5eb0FRCTO0yg+7KCTgg9BGgKPAmBFFJ7Z1zsMYRsnVwAsfCDOodgjzkhWCMoAs3rusR1rEk43jsqihnpYIlfOagDEqqSw4WSDoiSALosK62tE42fiSuBFPWcj5aAnxjssUKA93TGAIJ7Jb+7P/BHQlsJG8GGUbtK6iE6+yk+1KDLf33M7fXmNVzzUcWT1QAvG4z3Wxuv9KRcs1SDLt9ESnsKG3V7wXFRygQRVHBloqy3cTXLL1MUH8HkBhgROcZTTkU6yS9ptcvDs5FjZO7+QkPYwEF08KpZhFIOOw2gw3n8gEGDnZkxWSSI7odWlFqokxKOuQ9WoLSf4mtqfkkjb9sWu30kvmqpLYiUN6TNZsNcWBQoaoBOx1lxfmJnYm/Wq8/lk+xJe/cUucGspQcbSBiOUKEGhoowSnmGrtv1M/zz0xFs2JMX4CBz72/XZfuZwaKTcRQZp2Ge/fQhAAM6Stlnxr3MfRhxOE9TTwVMSo1amKajxlWzLkYengkUGTIQvXiuboYTUWVjwpjHs7gphhLKHCMySLn78smPucPcl9F1iVLZp9EE2vl7qlrcHj5fzYTlWcYK6Uy20pANdT82W7N6VM2TxLXalEmZDLKhqycz+QmDFWCKFzz2uY/picFD3s5+Cr+WvII1XgX8wX6FV/YXyEKZp1gxBQkYsq7NeCHcGTX7gscpbmspN4yyU+406AD0UKzLYPxcj3M1mQky2Y+mnOifM5YwjpHeyiF0HWbug+BAn15NLbS9VglI3mPnH8D6DqL9oZX8ovWCNdlqTwC+EuTudHl8NyEMpu+71yQSW1u+Vfo5XdfS7UqhS5kn4GppNt2zwkzuijIw9pVNmHA+Apb+iCBXrsgEmUHRw5x/vXeQcVCnw9aurbLsuZueR248YDhEhSIMFCHfqj5rG0ULauS9wZlXb1vM0gleuUrozbDPQcxkY7/3A91iVEtRh6ej9AMOPAiVIyqhkwkMshfFLGlyi/tzLC0vM0FpFbf8bLk/se1ulnul0iWHPGc2Cl78SuTuCo2QZalnXk3S0zHcRxXlaS7yyFdGPZgJxkfMwspDZFlqkZnEUIHNGGFntj5Dpt0SlU/zlPmZ++HFfPjDnUp33KDKo0vXd6APijBC8XUr93olzy15nhENlePMsPhJPDrFdfoxcz88mRMP4t3X0XWNKlfA1ckky5v72HYt1C7n+ci5m5Qm4N9QL4sk+Z0qxzt+lC5d/EeZwTqqt4kGVIoGq9VkyrrXowauDjVD/gnje0CovC5NnZtar5CnNmhy69PkaDeor1+cWVAVCjaWzpcPSdFwqTUIQkbG25fPV3ezPtfNF/QvEQ1Qq7MH4HEOFzSAWutX4sDXADzgz1oCrKV6K9y/Eh7McaLBynibNfoJsnBhv+4QitTSMDI+AYTqlJNNDtw/RGUUI+hXVNJHCGqtGskMybVHMUNx9KSswNO1cF5JpEkVHkoU46i5prV0i2arSdmnOzZ0o+oGrqaPeUh1c6NW5/b0WKS6vculcCZjJdaRFFhD9VZR/y3nXBjWw7kTq0ikhtM+DXJFar1Vk+ToksPfAai1ppfW8MUFcpWuEvebK7JNS/8wbvQtSqLkiImibgFesHE9Nj++pbeEgE2x/5JFrCTPo6vpasvyWKnc0prFsON5R/Ygc0+Ii5yekIQKOLeOBunrCg1yvLSnEKh7/KcqV/3tAX1cSy5WNap0qmYqLWgokyjRUomggT4/oFJy1EAVXFp3aXZH16Lc2pwpOdz+pduo26QDHboEzC98UvhJoRy4KBTaZ1iVu4hIeJ/yOAFD76T3Top7n9KpFVp03driV1+RFhFyq7M4fPq7n+rZX/4j88BAuQWzyLOaM/svz/e92F7gdN71cEe+XUDs/dCalUqUsdKrcgoYry1UCaTjP1UTXfx6TQi4AcbowucR3TXdZ+Ruo1yKvFjrjLv3mFKe5zJYNVZ+80CPF9pc9j3EaI3u+HT2r8vdRSqg+6j0wv2yuMjQwEA6OiJQRzldVwbO/l33EObu3jQZmqyEgBqahk2zy4S0a84FQfgnk/SFFPoUqV33LFhNEvwZRPc+UADzK5hRFVm75h7tcysD+cGp/AN81xk2JGTiGVSTvliPxmAIjqAJrP+xCwVFQZlltQUmPc0P14UvnDlRJhRnMGF3e3+q0qcjpBCEB1ETCLwbw+Bdu6gouCa55ul9PSRFYICyzCJRlsUICVLoqH8XlwEpoHsgOZ7AujIM1qWToNL14WE/GO3ZyjQUyVfydPETfyzQxfOEJn6WGYazLCYBiAqiJxJEN4ZGu7YRKryRUHSlg+boII0+nZ/EBA27ML8w8k1EfXEmqUpOTaOSeCRI9qYOCp3583hkSqIYHCMJSaGqA8e60jTWtQOn0nQR4RBj3xxT2+mbpY0b+G2CLo4nNPB5TG/PbICA9Qrj7SclqiTmLPvEpXImE2fVaIYqqboDWH9jf4s3+d81Ge8YTWdMxrNQtWfHJBM8hEC/NM8u4xSfA+LOh5azGjmmHOkmdzu8LNS/tQTUBH74cKbOjrIROeNPjgimJiqZ6qZ9FN2lt7qMRwUGAZtE8GSWlMDuY4ZFWRZvpDe6vJZMzQwliSNTPGYIId8C3ndRNCd3Pc9rjk1HOH5yzJHf80ylcrE0lYeaEmC4LOpivy25oSnCvwmxmx39VzFYLZalZasKkwDngpbKZVRzTvMA2nfyjN31wkgoJcAhEU18Cv84iYXvJ4xTKzPIZFM7+5XNluJg85KvzIgJfSdgfSY0TyDHfaFmTOw7ERiveg7uwO2GsRhNBHH6c3rn7EcPkz+x+t+nD1HZGT3TsGGS+F4QBpYsMaWpsE3i1WFBRVjT9jvvcdaUnprnarDP5fClG3vEld6MQqpgG42XdgHgXPWo2vkS4mVw+VwZioIh5927DOYGxtwPnV6kPDZ/auImKlv+FY8Zc4Cb3KyXmNLruj5aev93fzfuTGtVjjSH5wVYIt09sT7MduslWyDVzqX9yv724uRtSd7HTTd9sIxF2PeQMOPtzuZyA7uDVy8hSwUZKiuS+PVCoo+iSLJD9CanJmmKP0WfLDj3kuPXzSVmNsuau9bO3K6zZZuG1c+NgW+pw2ONx9DxyrqwGBkSEwznX2d1+cEWfWDxRhkz52B3ljY83DyXq5NK8coGNSpmCYhp8T9jvHwC4Ppb7Odch07BXafkzaxsM9h66QrS/xh27/S4doMYuXeX8qIu4BtLry5lfbqA2Uaj1qBF6nrqsN0D5xslAVV0WOptk45pTZn0MT407ZVJLwFbR2aHZ4OYekSnPIkYzfpEbjXysLFg0vFXKk2ntfW0ycY39tcHaWVRGZe6Wi7GWbjmRUvXS3FfdlkUcbks2O6sazf3b69Ny1gGtYO3zqbqzuMVdT10FPzvAxFJFRxZlMg/hwgux4chzjhJHEIQVMcQXRhnnCYC6fhlKM25xW7BSxzKIZClFXP8Cm27CMw9+QEnTqEuHyBU8eB+WqO1I0GvQagQmAyvefxeyE5phyEeo6Y3KjQ0hXxiBJZHKEV0aCYPw3zrXERgHR90VDw02w/suchbj8AZmu6C0i8kdLDAwY7tHLriIJW4hnXKOVFH/6EnHNw+OIezERKfNjoHaRAcH4KcIUbvc4t6pgfBx+Hwhw5Ny1b6sw3KS4avgvoCdGiD4Ptw9csi3sbma2N1+bVD0j9KlAeGbYiK+BCguZd7AGNLOKijI+whIR2X2T4DSQ0iloDce7j3Kdpw4G2+a85NXsRWdX7S04EN6eHqH71AYUZcMOqEDj/hkM7JYo97OjTL9lZc2LuhPFx9oBcteib6h4JqZ+yhB92AuKaeQ4PmcHhCx/IDg3j4+f6iRd8fdKQ5w82//mHK/B0ptwgwC+hjw9qNSRebdR8ZSqImqnl5ekAf9zjs2Dq2By5p8zHk15FvLVXJ9LO9u9a3Iy4ca3IAytdqanHXN0K+DSD3c5NSuIE8BRU1FAEZakM9qXHRSopAV43VEFX1fYtyUE/QqdWWg1aDtYhTq/8kcUtW62EhYV8o6UODZngZ1LnWt2S9ta7k/58JfZeOaDgKQI7F67Ju17ACURI6eRpTKgmM/mN1Vrv0GhroBUCUxGrhxY1k7ZhtkvNe93sv4ZC+4ze9SYZkC5V6P3oPNLdqiW/IM3IF7aqlNEbexE/bOYO5oysBUO+GKgNgmmIl3089+2J2gC+9KyWUF7mdWbqB/NpPWaef8nuaGQq81mYCqBibMnsljOIQZnU7vutNPYxZ8cv6x6QHdaQUbsgTvcvIZivDIFumIvM+JQ2wqLkOeX5HhtYWixh2rX9MwIxevVANej7vPZjSSJ64aQdUDPxy3aQG+krikN0uvUUwFH/CsE9YQJ0lw3eyRABlf3Jj352pfQZzvzuM+xLw4tFLAy/n4T6nNP3QDeNbYA4EQAEfEE5NDUr+Pz0byPmaTxoLufzg6gH0KZZ6JbZfqO2haoexsx6X+GKIdtD1sNLuKb0+itLzfYgx3NAN1jFe956Di1V7HHHlbheAwO75kohvmpiX0oDJ7aeR0JQDTFI8rL28AfqNb8qKUlruoFYOgvZiCrn8KpDNwZdvgEhHgJ9aLuDpBhCkLmDnntqPyENoI0R2HUpFVUOGsXogeVIO6qVX1vWmbvBLyrlcXeMto+hw03l9na/8z0Ges+AEVydEiEQLrVoPPExOI6xPF1Bz01gpY1/olEA0KLkcuUP0hEpqJi0pLwot6BLmioh+5IIXXO3UIJLLZ0BhypyGAUFaAYgUc8JO1/kGGgQ6BGaXdvinpNh2zvvlVwrc98kWyx201R9L3HfLfm8hYIYVIRu/IHS797SIdTRoBQN4XNS+Fula7WsJaqG1HAUe1fLE21Ir0FFrbQDRHAeoSddNIQ02FyCH14waj9CXSov+ysA5IV9LQEG0eKCOAgCyOcgVW+2HjmAbZiWOJNq/dRECm4FBnhkhxDbLItKlAV2yFoIHYRFPy4np3chG3W4kv9cI4Z5CAda8GXMWLO6GLKyP3TswVsR8adlk4Gh0mxJM54zQdnNCMm1ECkWsBWI538jsAIGs8TeVhIT6gM5xtI9qq8PUGdc/pnNkg4PdVPuqO2XKn01nlqWnVy4FC5dtQIt6fqfEuAFAyrvO/zc7E9V6tGQjRo2ZMGnKtBmz5i1YtmLVmg1btgtMlX9F0OF0uT1en+3vJ5tKozOY/RayOVweXyAUiXslRiqTK5QqtUbbm/646g1Gk9litTk5u7i6uXt4dgnx7h1FPJFEptLoDCZLSlpOXkFRWVWtdv3s999B9uHwEnlNRSSRKVRav0QMJktSSlpGVk5eQVFJWUW110rUNTS1tHV0Ab3e9lfGAfW5PL5AKBJDMII6dOTYSe/17ok+zruhnyuuumaQwYYYapjhRhg5co8oOnE77I+RV8b9l+Kxa3H/y7qWK5X7hXKCP9xrusLNbqb3dQMTgD9pglsxSZHRQhxL/J5ORdikDQWk8WdhZV0SjZI6NOkXofH3OhUp5pqEPGhU5Y1aQUHPnJQNFXZYYe41/0WdsKoi0loT6Nq1zCxcVqGm3z9e6LOLsIlN2mwFa8K71a17aTMal6amZUaLug3SMTjtSOvM/YVqhg+dWVhkB42Q3U1J1d1yUtQ1IV3Fa+WjkJvQmQtzW4xzLZfc10ywcXy7W6Ew1aXlwiz4F/PcFhSukVZWC9SFaklHVXqIzYFygVLOaLqVf9IiLbpDdaArpQ/vax56SwAnGFCAAAQIoG2HTdm2QzsY7gkfhARiSPdpl/X411Ik/1MUvTF4RcMe7bUIrxlwgANHgENnSEKMMHIgjGnswDbB5EDIDhhQJyWUUKCY4qPiI3xEH9En+ASfFp9qVcw1v9XdSpUqVcuh7kfLr3zG7zjX1HZQLtMba6GwIyICEzFBCYbxFSHRTv+HXRbjAAA=) format('woff2');
  unicode-range: U+0100-02AF, U+0304, U+0308, U+0329, U+1E00-1E9F, U+1EF2-1EFF, U+2020, U+20A0-20AB, U+20AD-20CF, U+2113, U+2C60-2C7F, U+A720-A7FF;
}
/* latin */
@font-face {
  font-family: 'Red Hat Display';
  font-style: normal;
  font-weight: 400;
  font-display: swap;
  src: url(data:font/woff2;base64,d09GMgABAAAAADJsABAAAAAAdlgAADINAAEAAAAAAAAAAAAAAAAAAAAAAAAAAAAAGnwbzkQcgh4GYD9TVEFUSACEThEICvhE4BcLhBAAATYCJAOIEgQgBYR+B4gADAcbA2c1bNx9MOgOJNSzeA2MItg4AGTU2UYihI0DoIY/Nfv/PyZoIiMJdRfSvupEVxLFdXcBhh5KlD0aUjjhHPZG+8zE/Hbs/Sw9Zo9LW7DE8tqeB3GXFiuA8AgzNAbsoBCDoN7ThfpaLvoK6/PpKPqmbRa4/nNo6im71+7Ki/gToJ7aNY5Lnsp1U2/0+z+K0MkyfjzrZ2DbyJ/k5OUhsuv/T1XPzD4BGT+ASHBGOAKDBEJ037YPT3PWi0zkh2bAM4kzgaZieC1BqwQzX+6coL4ubPUM0XVBdM3ObIbn59YbURI1ojZilX9V/y+aJdsYFROkpLUPRTEi79oMMAq9wz69wE6spIourOl7UU4Yl/6R270fQSRtQaIUtI6+s74qOXZlDtLSyeKIxiRz9PcDf5O/M7JUoIMW7EkCoAD+752rvzaTdgeyBOzunbBAJPyPbaX5FLVb1p9AAwybKHA/P7r8MlmiBVu+lD9/vpTnQto0PHJppGWkpbnlScmTkuKSJ30hAQUAkB3Y/uD/12lfqzu2TuR8sj+xz1l/4BRl8gG7Bey24vrqPT8/PcmKnchzxrLiAY8HHIedAY7kZFbReClZIK6APOwPjNUSVQg1YFVv2xKUW5T18vD81FeqE2UPmpekCxowqahwAlrAbcnyz/366pz41VnL3QsvQhZAbjonQKSsHJcAWItVS6t6hNXkrowdRJYlTEuux2d9N4z3v7TYHbcUV/xOpIhkWXAhO67D/kx6u2VP//DpsapWRVREPDHGeEbsMTZb8J0uij7Jo9TtwwkwxpX/400OAlF4xKR4ZOyhOIqD4ioZikoqFI0MKBZyKEFgKCGUUMJooVxlgBLODCWKA0q8PCiJPFCylUHhgSGM2Py23Do8DpHHHFhXgUhCoHIG4uhDayoQAgIEIT4J/sgPheEPPUcADP9y6DfHZLl4/mEjrpdVT25OYtyQ4LIwhqtFGzfZ9uFIe7wGdcKDpwyCzNEecpy3U+ze47OGO90UTbGPLbybbdsmwE2hl3maTh36ZNoF4UxmzyjlLb1BAAD0QnfVgW2QflGlDQ1f6bjpsKmmWHqZw9uSjGsIEwtztMq0tVYiFX0SepAsvlOqXK+HggZZm2cD0doI+rpkGIwluqmuKRSwNubmTIOa2bn9U5A706dp99M5KSm6HFO/I058y3hZFmwK7OmgPut+LGKQ84b1VDeX85cMDhMLqS3jSk+eB8UO1R1wZmzxJTILqdjxkiDG+WldthZpdZKJBlp7mZgar2+Jn/Q4KzyX0Zow1pt6AUFKt5s5LtQyV1llcQwud3iwuPI0HyihUVxL9UmMINwT76fzznArpC8v1Pcwl3szcZ6cqf6Su/IEuONYnLREcaIc36oISE+oW4b22C6Z23NqFRzKzUROKSieSNMPCGkGq9IN3JPal9VUvenMfVdS6QCvgY0W7kfQsYrAFruf+2weZrhO3CMNqlCG0KI+c9OZBEbMdBK0c8k3KDToABBARCcyKbI9sWXMipRpc22AZoXXcN5ZMxpdsoe9kokmrip1zg6Hhi01E43tlOh+Wie7Ah6ZNQsHBfDRdJuL+95PKJNBGDeyQd8MCbYHt5jXSallAEz96mjhNuAoBHcGpWMKE8683Wv6jkyD/k1Rh5TPdPOGSSqMYmhur+7ITLU3PScNkm0Goam4IUd6bHX5nTrR3qdnDODEL29ozv2zCu+mM3B6lp/rm+Bk6tsQTZRLHanG7BWgHPXuKD32SUfoPhJbngXE/WaPxjv8wBySXQ2G8WMZJ5AYuBlC3fIyXu8klwWhDd/oTgK4SBZBBS8WkUAGkXEYppqhxVzLdFrvZ11+9aspfve7qTbYoMdOu01zwAEzHXbYLEcdM9sJ/ea64K75HnviF6/82ZNQKN8LwiPAw+MkoQYvaexIcxQMxr77OEmCwjMTgOgsOIBHfGJnIYT4x9rhEwJl8tHRQTgpmPDuE6UIAe3gACHIyc5bvG1KF3CDiK4B4yE9g4Y5GYB2MLAxCCA0agEwFXV4g4tYaLYxg2ieDLY0JJyOzEuLH8Ac7m4lFIzMVTEYj4SQu2hArVqMBAEmi6yPZrpZpjgtoMG5YIG7sjgDDw1F2J6jIBJHAfk0IrQq8vGf4i99lghKwDipMsTL9MqUJFwEQO+eCOUQOYiSwzrVYiQDxkF414DJkJNJhjkTkOwodRiYYhAQclrAAqAOb7BALHSk1gMAnsDz+BM44i5VAgCEEEdeEhBe0SfcjAnf0AvoX9A96Ia43+K64n4dJ4990/TEXNPy0zGR0Xe7JlFh8m/l5IgvEbdj5C5+ZEl7PLNFnsmQjaAuJElF85TwN+G37a7a7bdbatfVqCXfGe7dEbSJ+biqcHp49LB3o2SnZb/IJpuoBdnM/QkXoSt5V7yJ6aVQwq+yYYQ6Ygh3RWSnJc0hoR9C/4FTuI/fLZ0r8RO/D7KUxLvFc2ONSBTwMuAizenDlTEBCf5bXXqGm/jPFzT55/r9x9/OLO+/gu0svLNExlaQaWY/4HNqC5xvHkWGR86ehBNPMibH6XhpZ1Tyiav1mtYQ+k2oM9Rld5uxjj1uuqPX7PYHzVszZN2BKRmHHkV2+318ypqVwU9703HPptRZuqK7LvahDQAGYchwGrk3msfCeCQm3OTi1O8ebh6hR9PjgCc9/d97czE7zCHmURYfWx5W0FandzDexXgP432MDzA+xPgI42OMTzA+xVgPG2EzbIXtsBN2w17YDwfh6+abRqod0ZempulmbpofVrrVstZptDX3NO1oHcU2eqHNsblPYMjwGFRoCxRjC9xwmN484/Zdd5qMacHSy5rFn9NJib7eE1BVEdNXir3tvl/svNT1xfqGqW4s4ntorWdM6LCilfIsqgZ1IDRtaGvoxqEXA3csI49Rc6vQEpPjAAkwZz4W1mKJeWWx5vMjFMXji2qAJjJzNBAjqAQLidBZhFm+hHGZo1dccBXjWlg5j8CKbFZgISUistrIkVx58hWkQowipamiVKpSrUatutF6QAuiNSg+yloMdzNshh8BiCkz6ighuuTmGzzmYlQf4knIxInLY4peutfTylYqcBaa6VD0ZOCOZeSRPCMv3nz48uMvIJ3LnHfBxeXmZpaGoCFYQtrgJp6u+CVrRLIJ6dmxU9wiPqyzgyQBktcixaRKky5DZmRBTuRCnnwFKlSqUq1GrbrUMDVq0pxaBGl99vQLbqVZLHogEYu1eQ/LAMYqGzxuGI/qmDhkCvlSOBmXcDPqrAXo5qEXA3csI4/kGXjx5sOXH38Bo5YWQWfBQnLoKszS9VU4q4iIZER5ir6KWR67iAvxTUKbEzdJyMkXKZIqTboMmTnrLHseOYxcypOvIBU7oURZlFOFSlWq1UQt1KWGRaMmzall03q1qYduhdmmKQtp8WwpltNjqyuad0nBzXGHBGtmsG7+PJSVvYD4ZEoANTySFjGVR3YygvJ3lUzUGHFoCaX/wRxa08en4DbaPblEWVySeEiFhKxl51CWRzTDHhzCEeE04xwu4Nq7EeSTXnxqtLGl8ciE6LY5YpCAjBJUoaFjYGIl9veEcHDx8AlCiCz63iEGCelyWYy/iSUISsES0lI18bBS5JQoZKMh4ZBYAAAAgIiIiIiIiIhYcHNN8H23ptnN3G4egICa1BZBquOODbpfJaPtxlgmpIiUBc2nMCMEjR2qdPqQkNB4KRCn79IymS4AI+C5+rEohBggA8gbnAAuQG5c0XfM14KyQlVQIzR9p0XoEHqEAeGOYBFGhAfCE+AF8Ab4AHwBfgB/QADgHOA84ALgIsDcdyW6EiU0hFXJ5KgOscCCiGclAZGIKeiwfsJMOlWQCiiggALKocq4RZhkOZQKeU4a3XHEmjQRFYRI20LyPra42I4/7Pcyjb0n+FnALLSLPgxOryRfHFrSV4hKmkJNqsXNIQRIqeeQWgWyqECkSzgCQKACLZG9DqgFM1Ok9hnR7b49QC2nOINNzlgc6OlNzGZAzoqqIVaJnbGUx282VNqNxcKWGDNYsYHqD1Phm0LbdFS2MSDJUAPWjgMmwUXFDMmgIIEmhTJzWUg1KwadT3jD6MK4uC8607cgoZqoAshkjmOKlK58lvZt4F17AhXJrcghVcJR+lQAgUAgEBgjs25Bdiq4VtoA9yje8ZgNuuMDwyAMwXB85LFRMV6NSUO0N48DnhRP6+o8A5jZ3AbcAfwZWEq0guRqDpcKmC4yAoASc2P0pIR2pzdiNqafsulmzZwWBZMExZ0G8PKhqZ9OkGAhOXQXZqwiI6ad0t1XVCLRR7MAOYBcefIVqFCpSrUaterm7V3P/AttQVb1aVE7eQsgJrTQRC3abXy983C6AdVkhR+S98QM70NvVM2YWYOh9dBFQy8G7lhGHq/LDpebMSw1QatgCMmhU5jn6104wlpFRCRF5ehdzHyIhbaPB/eRkGiLSSl5kyKp0qTLkLmYtcruchC5kCdfQSrmpURZlM9VqFSlWk3UQl1qCI2aNKeWqTW1Ie4ZbU8dX7KtLJyT2veC6+UYi2PN+DThJj976moalswnnkFE1cNG823EHeb1zYZs2rJtx649+w5mi+KeP5PHBDC9iBu2rF+0600trk062Xa9MQ00K/N0EyVwiRSkW93c/PESVDN5O24IRSpqk3NLW4HN+ebmiRi4Yxl5TCVxtgvaBENIDkUJ87hO4WGtIiKSos6PQYmtbiTm5C5FUqVJlyEzsuKyI8cil/LkK0jFaCXKonyuQqUq1WqiFupSQ2nUpLlbxVbktdgeOl5lo+5XMRhXh6sIbBhG8WRLIxozPX540tNTsZ1e3NzlltdvNmjTlm07du3Zd5C+Lt90MryoW+IuCWxefnAzaYhrZOTEZVDyHp41vMibD19+/AVM3XJ1U9crOuDrUNJk7QmeKZ8fkO8FxuxSF78o1KJ6smit6Cx0s9CLgTuWkcfrXLKWFYFT0GPBENKKaOIuxWW64qpr6fomPKyziKBIUR+OvsmJI2wwRVEURVEca44djyFfQS6cipSKaZVEaVUW5VEVKlWpVhO1UPdJ9VNWbKyn2hdAc+fQhQbUl4CpCU2cvfdweIQePX/m6uZpoYv1Ghu0acu2Hbv27DtIX4dvempi4mYeFzettcNWFH2CcdzFyQ8ir2zLOhU1skohEhVikYU8EE4eLgxFDaVN5bMhJBER0Zg8efHmw5cffwGNnF7B0+v5RDTMnuitSqcPPJ38lUXTpc3Kr73oQNg0dNNiJEZh3OTsR1x6prk1+40Xf2ZjgcW0BVOUHehi3YLes3fzbDEFQAPmNFAGDRl+Pg9AROkDf/3cBp+lRwkmJUzvumLi9j075volwP3XX+57HiEh1CU04dOpU1FZjoB/p/T74HUrc8tw/NWX18Dz3y6BHsDrbPcSJe/r+ShtApko2dUh0YfdkeLmzpx/TUSLj2fWGkDYmh/H5zry40JfEpiyiE9O5HN6Yt4XjUbyo3MW+PYYCwL1Vy4LyBFxlUDIS9ID2CF9Z+yHPSmQUUqT0aXfdQGwEHA0YBHATs/1cF6Jva/vU38cwAPBet1xdfFr9gFm8ccTm/PBOCrmPev0w4vqeAB+5PZ9vKhZ+4CuxI9RwCMBLcxLXAXwPEE2+nF9qxj4F811gK0pBBI5RUjBq9Ro433nscKRfdmfg3l1VmIHY4dix2FTsBnYLCweC2FFWBW2FbtxY1bmvI0LNsVmob9x11/MwiQCK1BmjLWxwp69HEfHYpOwabePjRX+Y7scqCtA3QKop4G+Ken/er9u+PrLzZU3F99cdHMuAGBnzM2qm6duFt1cd7Ps5rAbIzdG3Ki9/v/1R1CPKigaIAcoA+pawFvlzh3gLYrq/4cEZm7v2/to/Is//7Lhcc/6qcunTX/5Ymj2jl9X/LZ564SnVv6xJcCsfftf977ZOHnn2Im373ZNevX070sT329aN+XiuMkH9x/OycZgcZk5WXgKkURm0ugMKovHhgScZ3ypSCyRCX3pySmZqRlpWfk5uXllRcUlBeU1FZV1Vd+3NDc0NrXUt/qOpGpgcGRoeJRndQyihxzB/yPfGb/UHIUcQABIz2R3/V+uixkVc91kOpsn8Q5FuQLjYzs/XHJnZG3KP6YtTbKTcm8BbzrPeTwnSbV5/7sBVROii5mS83zs6L6k0FxhYr9ZpJo96/MRU8Y3VyNlosc57QkwfWtIm4hKILaNEeoLJNjzuzCdNpjPx3AUyfpGkOJql0gU0mWRGFdMMlZNxgqYr8bSUB0N3XQ8jnlRYphPR1umaIGxJbTim04ci8ynrZVMPD4yBsDP5IVxyci9gzTEA4D4FYFoZJacpxOAfhHgMF5Np4l9U4lsO4gVPMqVoW3hs6rG4kxcnrJqWNavsCLiFwYjreBavuLuUeogIMQ17zNc8+04XLNZTEQ/ITfhzDce//AXncvpjblmbULbBnr/r6+sZt1GYQZtmhG85J+C9Nco2oygY/kaa6LPBppRYKvzvMcWexDqp545VaRz760+iYrC8zjW5kB88G56ygs8QaoZxRzDittW2DWKgZS4VcCKJdXxAVTs/rut+eDXN3onRL7NVzeHF+nPb6iRL43JrYvB8km4XDFzBXHCfHLVTf7v+H/rzR09jjeLi+9bllQiKaHMvcx3k/Ji4eSpyZ6LL60lpTBCeo/UcorUlhNCda2hGc4HBpqaSQ1OXa1ufNOZW3Sdzt70c+9jT7Ozp+maz+q1zCvMZxrOq12Lyw7CWy6cD9cNoFtWcQkDmNKuuP+wXPC7s8IURtFGGKl0hJtPaL6mfxRoUgw58XnaeeDfBQiY4SctBnvUFj1G3tphA+66W7twcLiylqkpxQMVDcQnxS64eC1CZQq+Td2XwzZpAgpSDtCbNZ/TxUz473DbV+D/hfLCYXlrwQxDWv5nRiELW/YOk1aOaQH4zOJKUAHhZG5nQ/N/xWNj1dSeTiBQ7leti+kjYypQzWCYSvPykMbFOmhD8parGtI+45X8pBMp0Iv4uBSCQRbEIAbm8IZVFEb4qzma6XgPNOM/7SPEhOTz4pnz/36v5iAnOc76W85aK961GTSd647zmz+4DB8WWlFLIqyjL9H5K+wi3MWMJR2WM+V0ypvh4VPZgaDPbaqusCjhfZwrZtJzV3dlBTrt9LomGgmkRVvhUbDP5zvE0Zzb46M3tYlSGSmIDI6A+J5CUq8GOtpQzsU3MbDS4Hb40CcKixCRt5UZasoh+k3vLpL5TLIkCUXcyyQXzpM+WkodvZzTbamf5FxzoQGXDcBe5wMz5yQxQAxd6k5pCwmaiZLn0bNVN4R4leWkk7B7d052UwDo1SUWvEu7ea5qGdpW1G/vVDnl5B2Toy/4pcc2xt2nDI2Vk8PDSeA0sixe66ZGfoZoLhFzpoOSLfeaNXNh14t5yUzCObQrm6kE+8DOPOJxYH1WcOjUXLdYfoS7zI+/xOwiTZ/Di0nSc5bf4Qd/24r/H/q1PDe6XYhw5GhgOAuD37Ew06iVnoWTgfGaIcYmQynwadSklzqUOOVKH94ft490ZjaLNzq7eXJnbcvUrpj2HYs+p01tV3wCdHsDGc9Uuj400oV9S5I4p4i7zZm6jNibofBXWKdtXb3nTYoFQ5F3azqHBmSknzrt1q8rPdne4QWt+/Horp+5gaSeqAwziCeERRuC7heMBKHvqnxk8u0x6lXmS1YVVNrO51cf7TTrw3VNlJeH9MYTfxOMc0Vc8D/ptwt/0O9iNs1S/kgH2s4oheF20BZSYvvQgA9nPlzwW07VVWp1qR/YLAJ3jilSvWlGFbpQKHv0lvq3bgjm71YKRLfe/c3O51356jZu3/ihz1I8V8k8IYmrHC6ypaiEHJ30Pls2dqXtwczP8XCJvtsTOd8gVenRo2V9+1epEA8fGqqplMwM5hyNbSczRfNsfcsiL/OZ1l5YveJjZut7kqwwsE328ePmaIAliU8gyPFXyW36WbOyNas/ZV+0e2Yc9SxLm6uckJYBz6P/l6tnkRFByUtMXkrEpTurW4YQ+GlB4XBWTZPmZyue6Rx0tOCuskQKhEHTEsEkA8WAAmiD15ytbPsOprgUDBkSsDAJeR/16Bna58tTUq9Td/izoB1vMPLlwRPwdCnlU5mPaDiS0gIXVqhvsAWW9gE/WfCt/vaVQgmcEgcvAim1/9rjBTa+Y2jvsgv4nVbeJ7XkHIOtLA/e/54qlDj7mkQhuEw2+msTyz7amSlrRfvo2btNDOnVu2ckJva/k3TLp283ErCXb58+BDvEw4/jUtERbdhFPlhFd4DBfD/FUL3S+R7AFKaE9eaUBrKLIM1R0QwDXXiNHNLe9KLhvNWc0g2VaZ5KjWekPWCpe2bAmt6eLRHZHsw14+QoiRJQX/LL65ZcPFw/fd3fpavNS0Er1nviU0rzc57RP4wdUO3+ktP7tXgAxjVLNhAzM1itvNcywMWjDO5zHDbuzONfjmi+R6268CrcSz9jYPd1eqts6NtDt/D9jwwYSfWZbK9faSWnUSU+Z5CyG96Otufcj4ocFqrWzmpYCe3IbR3maNBVzQlWFu7yNIfPRrIxmvirHom5WzMXt+Zp25aPcaAtZKgoBfKS8BnraB6h8kp9W7YpFFiNg0J9elRZMfvRAAs01zZeS39ox8tJllrLYmiASVdObg92QJ8LdAn5Xk1BvCkIi0punBOCde3v2/Ie9lOY2dxECMEDh0ezXk01IjwRpjNEZ4noTGdcnGkRprNSVOmHrl8q1CSQioUGCPnl9jev3Ep6hKrholpeG4L8Zidk/ENcunip5vyFpjhndOlIfWB6tO6fVG7VcaCaJz0imtYlVcPbT6lmi2oZKt9AhcpFTnKYItnz5oZDzJwyirbj2xzaBTSTuy1vtfSDG2AKucye8pnAZj8LeKDEufbpdiA09BZhep3uKwbPlZb0+GkuYO1LCy2ncK18nsASf1vnlkpEnlqGbnD6gMoq5/N1WtUA77IpXyuRtDBdBouJaRIvt5zXZTIJHesDEc6vTHGx43GzO9iw1Ecx5ZKHy6TkGnPucIoUbmOPjct2QRUpYDJstbSQZDaSqyQSIpGtpatNbX0PrN1QThFvgsnEnYBLnAJFAWvfW9Vvb9Eh6C8bVQ9X5FNCSIIYjBJTFz+nnN9lNPK6gLbbcNscsSdnXDsbllSrRCJvhETbLNWMCFR+VukxemhcQdEYDrD2mYVLhHtBtkT2cJP6wDySMrkow6lOS1EVKmFXVUPxDvNOp2JMO3Jsm6YaY9UY16TKulqLdd3uWKe+XUTd85fPXtb16StjWDHMin0X+xM/QN+n2qTRghFi6uLlOIX2DRFgXC9d00iq+nh0jVRGHi5VsT6rpPNmwNrHDKtk8b1SqX5hVbFVdwi117QOnUzm0Gqvgcl0mC0rjavgZ8winabQe2QKojbudkV77jBDfgd1hEzLPjLplzw1rIolyJeqreXKuJW8+EXUHVrDoNaplUqcWu0gYIQ6liCrc5JHC1V8Z9Y3op9BmBdRGVUZXZJnEEndDUy9YTbj2d5mVyfbmLEYdwaGjMMqoppjfV67VFncyQHyxq9qrfprB8gMy//BoJ5WvNC8UAfVlAgVcLEQqtE93uhizbSJBsBm9Dq+tIDa3KxeEBnrzW2HN8LGjfJGuTE132rdZgWCQyVfrMWn0d8eI+9HS+SIohvMm0zApKNXe+9673jdCetSoOD3KfapMvgHFSdVQOje26R6W/4mUPm48nNsqA7pv5T05AHbvnrvjRJaRkpCgg6bnmDVBowWFpSyx+uR/LPs333uqn/vixQjUcEGeVI34pbity7OW70/gBwA/qvjucUl3PF6vdCx3kD9XNXJk6aJwcZdyp1BZtOk//tVc9TCcrLeSKwSi4lEDgqFZWTDOhJ5OWCEiGozD56wmAqB/yQM7FTow26cbzPkRwu7zdsbKdfV7QuyJFLjPiQiVL+aiL+1JUQft2FfQnQKglefdU9WyuMXScVqUcqV3Zt94RoJzikmkkryn4eJ18DVEL4dR1fStCNshTY4E5EoJTDOEN+/N78gkV5Sne+06Vhp1rS1S8mXOAKaPvVa8V11LFWi4QBLnz464kuZdqQKadHrkdaRKh3Vnp7KXi7wdbCZLj6f6XawuQxrztwPa2w5wDNE26JStun1ytYWtZZfRay6d8OEJUH2WDuP1xoi6TDfLrRVkAAbrGlWIa2nLNLil6Sl2tJSP+ijz+i5sMSjEIafywyOk6Xhi8MJgSMhulaVqk2vg1sbVWplrUrWqktcYWWbbVQWQZ/YfX61N+MpwVJI16iJZIqWwNCAjjvt8vYSg8VsjH99FwnY6XD8D3r6IvnoblB4mVOVsvTjSROaoNUrEY1K6FWPtHyrTifETdBSrOlpbH1AaWN1cyzTkj3x3RxrNoNjZzFMcFx2tlNGxolUFUIXs73xIqmerjSYYJqaUDkSWN4a3ubExV9Dx1+NR59Gx58BFQlf2PxqBMdRIltGyl6j2XM5WoNZiigEbXd/4K2U2GeYoKrgFz++6GeENOcLFF6ujVnzLI/K53uarmYHapOEpCR2puAj1saIiYqcijbaBsRwyodDta0x0dq8qNW1dFLLQhiyQ8zy+GE0HVoe7eLzmO6PA5gHjuh5CmnYJdvj/7Ys4MOsDABYXBLOT5RmTw9j6Y/cCYgkAfpga6s1ZHqKRnV8QQRdxWG5wVaorI7Yeo7hyKJKjCxi5vF3rmGGMJ1SRGbAThyfX4K5ULYyN4XE+Ypz3x40vg9DDUoxhav2EoBAGqSWirV18roJutj5S+TjHBObhA7Ew/h74Fuo0O2OK2Y0KWgaorPJ8NYgEinB1n9v7H8s/PZZavn3DVjR80Y/Ys7YOciYOXVzNLPeaMfMHTsXzFzh7f+zZ1bvrN68vUMn/DxLB5YPAMflyK5qpX8ykmlOVw28tq9bvnm59SNi+TwAMCJaJwXpFp4cxUayTqJ9eE29vdD6XUE+CdpCFiO8nC1C8cfmKWp5tIkjoA1o/infT+XkUcQNa5gHmliqRMehkjUcwDTDT1WiHQ4crpE0qctvgOUh+p+tgRSvDzTIDNU0KeEWHZTjQRBPDiQrFWxdxSteUiV/5uKWuv+9XKDCnqhXPSsVX5H/Vlsgn9piMCJsK5Pu4HDodu9hQxXskmMheIKMfP3o/gUjTs5gdpb2uiV5RyQue8TqldUZVCdX6XDn5w3q/xs5YVyzuhLHVzFIlfOX1aHj9owzJcNooQJSVJgRK7dr2tC4Tx8a1GrEVfJyLNoibKsgg6tv03z81KzRpLLC8HRiSJ6lnPuWOh+iXxI4HEoyJN77GxGq/HCFPOmrkXSJdy8iAmWnFHF30N6iutg9hM3Apkso4xrXFMndIS5BIRjCZjKBeaCnMXrnR/fUnPDTy+QBAs+azWYZxLVLNekFo+nustTx2IZJ2phsvVml+CJlSXOwsXZtERVL4WAxOeALCc/NgTwXFLqf123owu1imIiMXbj5XzsAJMzHEuaLyWmIUryGotYRGRSDicyka3KICgqLa56X3ltWQp+KzVygDDt3pOH551e7ju86/GhTM9OyZaJanYVj4ck1dEwPc4ydgI9fWF+3/WG9FSPzGoHBPbqltKAFfOMuaikZ0wLaHQ6L3SLxdVp9neButBBdoUslX0HH6BtI84ZylJTH6FghuK+Mm8YF75ejB+LjB9DX/mWLZoCiwdAuZmAu0DDc+AIm4yLtYXpP+vtLg+VYLid7KfcRuhJoC0RfQy9aAEqP8F2r5SJQHQn5Zj69VNpLB36jetfSIxDnu4OHst0xjYo0EstFS110QsdxpNClpVS+mZ2lyT6bqEtXsjCnea5i6Ff/fvTRcuf9/S8AGUhx9BhTKnrA5z8wtwRXB3pUPeDdf1I/3ZSq3nRFH+vKgTTVpkEw9r6AfuZ7pAj5Ch2R3KsFXOrUTni6bBn/4nVqynySpss9PU3/+MQg4OyML5LbcbcloD44p+VE51eTKn1EE98itfCJudWkcl90vpYjine5HwQet2dlKVWMThctv2ECxatijFJmqVjRxwMfJLrAshM1rUF3eoyuQzswUgN+6YdfVKmvdGjH6p626VDTsJxFKUjafdxFk7NqcOm8sfXZxiSZgsfgI1/QFlmxIZdSkLz7kp2uPBTXjK3LNil8uhQhSVtEh9+txGF//16Tg4Wj39xjmN9f3jEKYM4UwxUQv1Ai4xeUQ7CkT53ZkVnakd4xPk2cLlbazQpYUY4Ap4v2F8FbXr04bbvCyKJOCVHDRk786UMWwpj/I2Th3vZgNfIqGnf6bMtVeyOkALazB0IQ+jJs4Dr/MmJ+v7mLk1XMnWC0cLtLKn7gh2s76fl2diMspZVa+BC8t9uVSlIQcpQUFtViYjBk1XoB/lBFf1b2GIyJYTJ2TFTZFQ1Mh5vWpsq3Tp9l8RYbiUk/lyY4h+juYQnU+JrL79N1mQ+zmGPAvY9B0UyGA+Iw7DYWRNSlb+BfcqVldw3D44Z1sRpcHq9Xk8beavqBl13O7TKZuF1l5T/wwkupTDJrkxzR7DoZHsl0uhgtCCIk1leF4cYF0RT8hReQz+EUCIQcrx0sEHg5WaGACIyN0JFJRiZTSJtJ11dg3BF6Spy+z5CRnhpDeU+z4kiaHG32mhxLdjY2KgoNPyX6u3d+u+P4bmTUzYIzVX+Ba4+HKvBD+NwhcDbMMVXp7YyxVkMlof5ERkkz2b7mv9GCjh7E4Zgi29TBdZBS4WNpvN9SHWJDA2VEIP1b7KfPNIU+lgJu4mAJV3tgwCEeVWCH4PB5S96IyHf4XLTDpOXyLeVURR7kXtxAfuW+4cHtfpAwItFt1nKFNh9D6edin7mFgBgxCzNtBTlYpvb3IBzM0qujb4Og+sYHlRpRo1IpaqjUPqiEKmILCFn3NiBY9oQsOKP3Aiuf5NdwqomJtyo5v475VcnF54KX4yKO7vUT57Gk2S/9HDMR+vYFFEHYhQ2TaoQlY0cmh8JQcQmkzG92x+W9em5D5Bq9SR2SMGnkReGpsd2m8IAzK/sJ65Aw2edyyAOUU3p5fzT28h7/Mt5703vd6/40/qerLf44BRyTDTaJJpIGO0U9RVNd9P7d+8F8bnx/26wfGMKcEwp062trhe535mYOBVysg7rzvdBkHAwrSnRZb36L+OICQ5VtkHKO9FQfaP7jbJGtP/eoU+7sHfuRkw8U/bbReerFFa3mjTNLSiiuJDT/liouSzfcIJwJzpeN4ItUNQJxmVwp9dWKDd38PJ4lSMmtcPB5DCOZbGAyKDozERwLM7a64XWNTfBaP9hoanFnmxqJuB7/r3p2jjmUFmDX0SZ7ZQnV67quatzhP+0uwOXbGDNmZCCfNu4vObjGTWT5a16kcu0qBcuBk80ra2RK5WV0vo2bnUJDNj/3Gw4sQBOmG8t6+a23EC+GcrMPkQ7XKTOpDplVqFELcGNUWRSeE3/g+249W6moZAldfL7WtVYTlVcgFckKGiAw/sfRwpaT5qNl8rLeuo/4UqALm55bfHjQixdCZhLZyNIU55mJxtjJGLpotjwqbKhFH01SV3MExXK11FcvAoGhj6/jzioppuYlJsSUcdmHC2agyk7JF5fLEenw0wYjnEonn8s0RIwMyXTHtBaM/Un+Z0HiJJAVpmuEFF4hhaQzcD4dNrn5HKGtkiFXVDDshnD4Rvd5XXRBuUIo9zZB2mWU0MzOnJxRKiwlK9hRWme7OrkEsuDoMIkkND+UVwMvJCltFVYrFSW8EESCyDxSQaNydFIZjkOlQbqI8P94QEwR8RHNlpVZDJgi/NSxA5Xxqc3Y5B2/HP3zcRZXJaRhLraWejZSMZZEUKX0YOOPYHBbUxUbs3Xk1Izm5KTxmLSuauwyOA3HVfFCQ79+5qM3nWoQgE+LPP3kQ1dEgxQqxdM3adoqcC/JKHtdeSEN149Jf4d3UBM+Bm/9mLbZvzwIFyPSiFkcoww8n4TYikyuwmpzYkba7sekWI5Q7afI8aRxVVIGSwuLdiV/EVgDjJm/ZGh3gbKiDcz3aVGE33l4JEliFFDTcx9NH0wmqbkcrppLSh6c/n/uI9JEdC5jfFLShAzMHF707IxHs/+conqV7XE7NeU2WDz/0PbLK/RFHpH7NYwcXfoaZWsV50j56OXtFFrZHbs2rlzPOmHw+npmhWeZ0Fe+ng3Ci8vo6ZV19gLXwO1fJU/sku3HAVe0kpkSAPbBpq2vra0ytACPH9LOWzF/lWfByvkrfVt+wapOXwlkPUx4nnDjJdGNl3qvnOW4oo8XiN9K/pobcFzY07Hfnw8QFHg8TCDiFYZJe3feLpGAh9+dgPcRCD48WgPn7StM/7naQWek2eamFze9LCe26XS6tLCyncKMjAGNnUFPtTdD6e+TIyNs/aD3TUdXnyt3rwx58qMWZ/szLvx57r1Vj3furuaRiExW9sXqB/8duP7Dt29r3ly8++hgtS1Sj179odTN/9btC+bt2svxWyAQ9CKZnCyi9VJv61HvNE69PZSvHloPrYbmIIeBvozYk1U3o3qptxtiiJUvzRviFM9QL/W2HhqnhmQGPjPUS73dEEP6SOlMfrzDQx/J1VJtq1Ht9jQfRak8lH+rlmpbxlBm4lMCgOpFO4nezGUbYs0k6sftzAa6XC3VdkO0Ywa2c/i+Q7VU2zJK903y47I1NXp7BnEXghch52cQ2wvttl47dv7ldQNG6tEfQ28dB/r6lGzeptE7GVc3RtW2tzXOQiu6pRHoNdqkazrTWN3x9rEFFgvuGXN+vtLiuVrdaUvxWCnfH32igng2f6rxMTRabiOOe8eJgM4rP7S/2m9//b/2N4a0v/mr8ZZs/xvpyQMMJ7IbmiiCi8jrcG8QQM9meAEL3YgYbegMVB1qDF/SD8twQVqgnzDmrMcU76NPbPp59A2rKD/myX1vAb/OwwxkydM0NaT8d9B3bxKf1k8/AKdf3zf8qf57q7WzUH0mGvb25m8ADeS9ZQHJC4Omt9qeghm2TkJeOAEQsfqr2YcD+KtV6t1sNBGlPlGsX6G+ADw6Ki5aiVPvbV+TSV7IW7wEOfyQJHnhBKr4Q56Lk+fc+53M0/KZgGPYp+AkolI4g/zRBCzPAXyFSL2k/Ts7Xr0C+K0jG3DD9tUb0q015ED8OBJ9F5GRfIa3eClJld1nJJ+ZQMOBlRwfgLgow//JzADmX4e9A+WFxFWKeUyLe88UEfftWVn2xSt57pxh60C9DrsZRJKdlgzEYfGWLpJL4Sis7uhxrFDnaXgnK/u4m5XnSaINRWC+bocA8e8g4d4WQyIsEhfeuwQ2BhjF+kACB0EGkNZMus+jRLn4GRxBUnyHPCD2d+HDeVTqfe6vPKLa272KS2bw9SztWD5sdohmc8/4yAfWs73MPigQ7TerruleL4mS/CcZVn4E+PyRywcA4ItBMT9xB2pak1KeAjp8QMC3wWSbjSZKf/mrQ7mjRH4YF/wLxAvJBwXk1cy7iNp5F8MhlfQc8a00EPGg4hFTDUXhSFgAlwVpZk6F0X0OwzBSOEzOt5VykuzG88/zVdhHUp2CUl52lVR234ciXETqhb7AQaTehSfdL5YUln5StEx1wDj137siRaVhLLfaKCZHSZxRaxeTgSNx5E5ho1QHew6E8gpIy8raK+RErOkl30HhcezK1cWRhkLlmyLjF4HRR8UnMBIsvtmbAVcSWcJL4I7VfKRaJbUcROol54p+LZkb8oxy70niMCwap0lBdFBc2E0ydx6+WVLy+FXwFFbCZFgNP0Jf/FefXDOPp5hHEwr9mDhknzgrJnMs7euiGY4jYt0wcXIumJtG3p/1QJyVsVi+dOR7A54EgHtUh7DKhrRPXREKxHErIIzjN17ahRF3EDsecTPgS4oJpP9avl2/+xNNRvRCHH85qHuE1o8yXzBDfAn5M+UTkhcKyedktBh9mdLKQEyD0AipCRCqJIwCkw9UJWoe5Dyc84DnQcojPQ92How8IPrjCXnFUv0sftliJhQ7A/S44qeROrLoaaVNI6nnOCEyGtdTAbR9+KjdkZpHNfzNGUasPaOFxP2Bbu0OpqXsJFYEX9z+FD6iIuH/jQTIPfgAD3pqpcl+1AcF0RMpwCWBLy0cSlkYZuzYoBkMnomXEzzaJSX45DEkIRDor4TQSSsTFKWuhMhRnsfJ+ck6WcAwrr7CNxQj2YEYZRcGu2tUr0wDvVbvWKdGBbeqqs9wrRHTcZu0EGGorFRoVtOJ1hqjaxF1vPsaNfNhsNAwsatSSadMK5UaLZrUKTMKre34tJV2M1cymhkurVEDLBY6JjYomFgEYbeusHzkWxYxMyUjE7EGdzEVWVupkeiZZoMcLLawYBXh7KDKc1xYo7WNalWp2BxYm7XENNFiwUSbhY/ktLZNOboKn6Yz5qlaVKv2S69xzuvE0NiJ/D6R+AHUAJXuXKvoQWQUgmgY4eARvq2vSEHdgEkQ5+DiFQWE+Osh9aeTys21SYXNKguU75S/DHjktDPOOqfaeRf4bPW3ebZ45pLLhvvHEypqGlo6egZGJma5LKxs7Byc8ri4eeTzKlCoSI0R6qxVq0G9Rv9qMjE+0mPT/ufRrqMg9TqNMsZY24y2zjjPjTfRDyZ4ar9VVgsVYpb//G/QbNdcFyOKRoYNAjwiy3q77bHTLsedcNAhv/tDLLkSUwuOQTHYsmjb7TCMHTOFYqUi/FYPWBlEGAprhulmFkbs17otFuQKceKhJUiUJFmKVGmxGuu8hKSUtEyGvPK6rJy8gqKSsoqqmrqGppa2Tvq88dY7IZEvhr20FxZGpknh9fQNDI2MTUzNzC0sraxtbO3s2VAYkJtnMvkp7cFtDTVMJswMUlU0N5a1htVUNraWVVRUNbQGVzX88pVyaOvwmkOP/D019Pe60MvRAHWbHlJr9OPV8uDGhqpktXaU6jNWc1Wlh/yqmOT9XE37+X4tNZ30t+LQg/6OG3p9v4aaBqJqCZvJZyaZI3NlnsyXBWHhXgKmzJLZMiRzZK7Mk/mywBSaY3Ig82RlWLUHwj2AjSBp5agJSYahIkvIomSJZzqyWKPWaBbcXloV+s+GTq/6zzeroWUVba1XKa8G5XcLba2pq6xMQVoL3ov63r0GzAI=) format('woff2');
  unicode-range: U+0000-00FF, U+0131, U+0152-0153, U+02BB-02BC, U+02C6, U+02DA, U+02DC, U+0304, U+0308, U+0329, U+2000-206F, U+2074, U+20AC, U+2122, U+2191, U+2193, U+2212, U+2215, U+FEFF, U+FFFD;
}
        </style>`;
  svgData.appendChild(def);
  if (format == "SVG") {
    const svgBlob = new Blob([svgData.outerHTML], {
      type: "image/svg+xml;charset=utf-8",
    });
    const svgUrl = URL.createObjectURL(svgBlob);
    const downloadLink = document.createElement("a");
    downloadLink.href = svgUrl;
    downloadLink.download = "activist_dot_org_qrcode.svg";
    document.body.appendChild(downloadLink);
    downloadLink.click();
    document.body.removeChild(downloadLink);
  } else if (format == "PNG" || format == "JPEG") {
    const canvas: HTMLCanvasElement = document.createElement("canvas");
    const size = qrcode.value.getSize();
    canvas.width = size.width;
    canvas.height = size.height;
    const ctx = canvas.getContext("2d")!;
    if (format == "JPEG") {
      // avoid black bg in jpeg files
      ctx.fillStyle = "white";
      ctx.fillRect(0, 0, canvas.width, canvas.height);
    }
    drawInlineSVG(svgData, ctx, function () {
      const downloadLink = document.createElement("a");
      downloadLink.href = canvas.toDataURL(
        `image/${format.toLowerCase()}`,
        1.0
      );
      downloadLink.download = `activist_dot_org_qrcode.${format.toLowerCase()}`;
      document.body.appendChild(downloadLink);
      downloadLink.click();
      document.body.removeChild(downloadLink);
    });
  }
}

const isOpen = ref(false);
function setIsOpen(value: boolean) {
  isOpen.value = value;
}
</script><|MERGE_RESOLUTION|>--- conflicted
+++ resolved
@@ -78,15 +78,11 @@
               :cta="true"
               :label="$t('components.modal-qr-code.download-qr-code')"
               fontSize="lg"
-<<<<<<< HEAD
-              :ariaLabel="$t('download-qr-code-aria-label')"
               :options="availableFormats"
               :optionsCallback="downloadQRCode"
-=======
-              :ariaLabel="
+              ariaLabel="
                 $t('components.modal-qr-code.download-qr-code-aria-label')
               "
->>>>>>> 66ab7e2b
             />
           </div>
           <div class="px-4 md:pl-8 md:pb-10">
@@ -101,15 +97,11 @@
             :cta="true"
             :label="$t('components.modal-qr-code.download-qr-code')"
             fontSize="lg"
-<<<<<<< HEAD
-            :ariaLabel="$t('download-qr-code-aria-label')"
             :options="availableFormats"
             :optionsCallback="downloadQRCode"
-=======
             :ariaLabel="
               $t('components.modal-qr-code.download-qr-code-aria-label')
             "
->>>>>>> 66ab7e2b
           />
         </div>
       </DialogPanel>
