--- conflicted
+++ resolved
@@ -13,7 +13,7 @@
       class="relative z-0 flex items-center w-full pl-[2.25px] space-x-2 text-sm font-medium text-left"
     >
       <span class="width-1/6"
-        ><Icon :name="iconURL" class="flex-shrink-0 w-5 h-5"
+        ><Icon v-if="iconURL" :name="iconURL" class="flex-shrink-0 w-5 h-5"
       /></span>
       <Transition>
         <p
@@ -33,6 +33,7 @@
   iconURL?: string;
   btnText: string;
   btnURL: string;
+  active?: boolean;
 }>();
 const localePath = useLocalePath();
 const sidebar = useSidebar();
@@ -54,21 +55,4 @@
 .v-enter-from .inner {
   transition-delay: 0.25s;
 }
-<<<<<<< HEAD
-</style>
-
-<script setup lang="ts">
-defineProps<{
-  selected?: boolean;
-  iconURL?: string;
-  btnText: string;
-  btnURL: string;
-  active?: boolean;
-}>();
-const localePath = useLocalePath();
-const sidebar = useSidebar();
-const { locale, locales } = useI18n();
-</script>
-=======
-</style>
->>>>>>> a01824c3
+</style>