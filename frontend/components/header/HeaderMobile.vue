<template>
<<<<<<< HEAD
  <div class="relative top-0 z-10 w-full h-12 border-b-2 md:hidden bg-light-header dark:bg-dark-header border-light-section-div dark:border-dark-section-div">
=======
  <header
    class="relative sticky top-0 z-10 w-full h-12 md:hidden duration-500 drop-shadow-md"
    :class="{
      'bg-light-header dark:bg-dark-header': headerOpacity == 1,
      'bg-light-header/80 dark:bg-dark-header/80': headerOpacity == 0.8,
      'invisible opacity-0': headerOpacity == 0,
    }"
    ref="header"
  >
>>>>>>> 802e24af
    <nav class="h-full">
      <div class="flex justify-between h-full px-4 gap-2">
        <SearchBar
          class="my-1.5"
          :class="{ 'w-full': isSearchExpanded }"
          location="header"
          :expanded="isSearchExpanded"
          @on-search-toggle="toggleSearchExpanded"
        />
        <IconActivist
          v-if="!isSearchExpanded"
          class="flex items-center w-6 h-8 absolute top-[0.3rem] m-auto left-0 right-0 overflow-clip"
        />
      </div>
    </nav>
  </header>
</template>

<script setup lang="ts">
const isSearchExpanded = ref(false);

const toggleSearchExpanded = () => {
  isSearchExpanded.value = !isSearchExpanded.value;
};

const headerOpacity: Ref<number> = ref(1);
const prevScrollY: Ref<number> = ref(0);

onMounted(() => {
  window.addEventListener("scroll", handleScroll);
});

onUnmounted(() => {
  window.removeEventListener("scroll", handleScroll);
});

function handleScroll() {
  const scrollY = window.scrollY;

  if (scrollY > document.getElementsByTagName("header")[0].clientHeight) {
    if (scrollY > prevScrollY.value) {
      headerOpacity.value = 0;
    } else headerOpacity.value = 0.8;
  } else {
    headerOpacity.value = 1;
  }
  prevScrollY.value = scrollY;
}
</script>

<style>
.header {
  -webkit-transform: translate3d(0, 0, 0);
}
</style><|MERGE_RESOLUTION|>--- conflicted
+++ resolved
@@ -1,7 +1,4 @@
 <template>
-<<<<<<< HEAD
-  <div class="relative top-0 z-10 w-full h-12 border-b-2 md:hidden bg-light-header dark:bg-dark-header border-light-section-div dark:border-dark-section-div">
-=======
   <header
     class="relative sticky top-0 z-10 w-full h-12 md:hidden duration-500 drop-shadow-md"
     :class="{
@@ -11,7 +8,6 @@
     }"
     ref="header"
   >
->>>>>>> 802e24af
     <nav class="h-full">
       <div class="flex justify-between h-full px-4 gap-2">
         <SearchBar
