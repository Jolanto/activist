<template>
  <div class="flex items-center w-full h-min card-style sm:items-start">
    <div
      v-if="searchResultType === 'organization'"
      class="flex items-center p-2 sm:px-5 sm:py-3"
    >
      <div
        class="border h-[90%] border-light-section-div dark:border-dark-section-div rounded-lg bg-light-content"
      >
        <img
          v-if="organization.imageURL"
          class="w-[200px] h-[200px]"
          :src="organization.imageURL"
          :alt="'The organization logo of ' + organization.name"
        />
        <div
          v-else
          class="w-[200px] h-[200px] flex w-full justify-center items-center text-light-text dark:text-dark-text"
        >
          <Icon name="bi:people" color="black" class="w-[75%] h-[75%]" />
        </div>
      </div>
      <div class="px-6 pb-1 space-y-4">
        <h2 class="font-bold responsive-h3">
          {{ organization.name }}
        </h2>
        <TopicMarker :topic="organization.topic" />
        <div class="flex gap-4" v-if="organization">
<<<<<<< HEAD
          <div>
            <Icon name="bi:pin-map" class="mr-1" />
=======
          <div class="flex gap-1 items-center">
            <Icon name="bi:map" class="mr-1" />
>>>>>>> 7c63feed
            {{ organization.location }}
          </div>
          <div class="flex gap-1 items-center">
            <Icon name="bi:people" class="mr-1" />
            {{ organization.members }} {{ $t("members") }}
          </div>
<<<<<<< HEAD
          <div>
            <Icon name="IconSupport" class="mr-1" />
=======
          <div class="flex gap-1 items-center">
            <Icon name="bi:balloon-heart" class="mr-1" />
>>>>>>> 7c63feed
            {{ organization.supporters }} {{ $t("supporters") }}
          </div>
        </div>
        <div>
          {{ organization.description }}
        </div>
      </div>
    </div>
    <div
      v-if="searchResultType === 'event'"
      class="flex items-center p-2 grow sm:px-5 sm:py-3"
    >
      <div
        class="border h-[90%] border-light-section-div dark:border-dark-section-div rounded-lg bg-light-content"
      >
        <img
          v-if="event.imageURL"
          class="w-[200px] h-[200px]"
          :src="event.imageURL"
          :alt="'The event logo of ' + event.name"
        />
        <div
          v-else
          class="w-[200px] h-[200px] flex w-full justify-center items-center text-light-text dark:text-dark-text"
        >
          <Icon name="bi:calendar" color="black" class="w-[75%] h-[75%]" />
        </div>
      </div>
      <div class="px-6 pb-1 space-y-4 grow">
        <div class="flex justify-between">
          <h2 class="font-bold responsive-h3">
            {{ event.name }}
          </h2>
          <div class="flex items-center gap-4">
            <div class="flex gap-1 items-center" v-if="event?.inPersonLocation">
              <Icon name="bi:pin-map" class="mr-1" />
              {{ event?.inPersonLocation }}
            </div>
            <div class="flex gap-1 items-center" v-if="event?.onlineLocation">
              <Icon
                v-if="event?.onlineLocation"
                name="bi:camera-video"
                class="mr-1"
              />
              {{ event?.onlineLocation }}
            </div>
            <div class="flex gap-1 items-center">
              <Icon name="bi:calendar2-plus" class="mr-1" />
              {{ event?.date.toLocaleDateString() }}
            </div>
          </div>
        </div>
        <TopicMarker :topic="event.topic" />
        <div class="flex gap-4" v-if="event">
<<<<<<< HEAD
          <div>
            <Icon name="IconOrganization" class="mr-1" />
=======
          <div class="flex gap-1 items-center">
            <Icon name="bi:people" class="mr-1" />
>>>>>>> 7c63feed
            {{ event.organizer }}
          </div>
          <div class="flex gap-1 items-center">
            <Icon name="bi:person-fill-check" class="mr-1" />
            {{ event.supporters }} {{ $t("attending") }}
          </div>
        </div>
        <div>
          {{ event.description }}
        </div>
      </div>
    </div>
    <div
      v-if="searchResultType === 'resource'"
      class="flex items-center p-2 grow sm:px-5 sm:py-3"
    >
      <div
        class="border h-[90%] border-light-section-div dark:border-dark-section-div rounded-lg bg-light-content"
      >
        <img
          v-if="resource.imageURL"
          class="w-[200px] h-[200px]"
          :src="resource.imageURL"
          :alt="'The event logo of ' + resource.name"
        />
        <div
          v-else
          class="w-[200px] h-[200px] flex w-full justify-center items-center text-light-text dark:text-dark-text"
        >
          <!-- <Icon name="bi:tools" color="black" class="w-[75%] h-[75%]" /> -->
          <Icon name="IconResource" class="w-[75%] h-[75%]"/>
        </div>
      </div>
      <div class="px-6 pb-1 space-y-4 grow">
        <div class="flex justify-between">
          <h2 class="font-bold responsive-h3">
            {{ resource.name }}
          </h2>
        </div>
        <TopicMarker :topic="resource.topic" />
        <div class="flex gap-4" v-if="resource">
          <div class="flex gap-1 items-center">
            <Icon name="bi:people" class="mr-1" />
            {{ resource.organizer }}
          </div>
          <div class="flex gap-1 items-center">
            <Icon name="bi:star" class="mr-1" />
            {{ resource.stars }}
          </div>
          <div class="flex gap-1 items-center" v-if="resource.relatedLocation">
            <Icon name="bi:pin-map" class="mr-1" />
            {{  resource.relatedLocation }}
          </div>
          <div class="flex gap-1 items-center">
            <Icon name="bi:calendar-plus" class="mr-1" />
            {{ resource.creationDate.toLocaleDateString() }}
          </div>
        </div>
        <div>
          {{ resource.description }}
        </div>
      </div>
    </div>
  </div>
</template>

<script setup lang="ts">
import type { Event } from "../../types/event";
import type { Organization } from "../../types/organization";
import { Resource } from "~~/types/resource";

const props = defineProps<{
  searchResultType: "organization" | "event" | "resource";
  isPrivate?: boolean;
  organization?: Organization;
  event?: Event;
  resource?: Resource;
}>();
</script><|MERGE_RESOLUTION|>--- conflicted
+++ resolved
@@ -26,26 +26,16 @@
         </h2>
         <TopicMarker :topic="organization.topic" />
         <div class="flex gap-4" v-if="organization">
-<<<<<<< HEAD
-          <div>
+          <div class="flex gap-1 items-center">
             <Icon name="bi:pin-map" class="mr-1" />
-=======
-          <div class="flex gap-1 items-center">
-            <Icon name="bi:map" class="mr-1" />
->>>>>>> 7c63feed
             {{ organization.location }}
           </div>
           <div class="flex gap-1 items-center">
             <Icon name="bi:people" class="mr-1" />
             {{ organization.members }} {{ $t("members") }}
           </div>
-<<<<<<< HEAD
-          <div>
+          <div class="flex gap-1 items-center">
             <Icon name="IconSupport" class="mr-1" />
-=======
-          <div class="flex gap-1 items-center">
-            <Icon name="bi:balloon-heart" class="mr-1" />
->>>>>>> 7c63feed
             {{ organization.supporters }} {{ $t("supporters") }}
           </div>
         </div>
@@ -100,13 +90,8 @@
         </div>
         <TopicMarker :topic="event.topic" />
         <div class="flex gap-4" v-if="event">
-<<<<<<< HEAD
-          <div>
+          <div class="flex gap-1 items-center">
             <Icon name="IconOrganization" class="mr-1" />
-=======
-          <div class="flex gap-1 items-center">
-            <Icon name="bi:people" class="mr-1" />
->>>>>>> 7c63feed
             {{ event.organizer }}
           </div>
           <div class="flex gap-1 items-center">
