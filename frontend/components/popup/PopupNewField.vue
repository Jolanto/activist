--- conflicted
+++ resolved
@@ -78,7 +78,6 @@
 const inputValue = ref<HTMLInputElement | null>(null);
 const inputLabel = ref<HTMLInputElement | null>(null);
 
-<<<<<<< HEAD
 const inputValue = ref("");
 const inputLabel = ref("");
 
@@ -111,7 +110,6 @@
     label: inputLabel.value,
   });
 };
-=======
+
 const emit = defineEmits(["on-cta-clicked", "on-close-clicked"]);
->>>>>>> 7de5f522
 </script>