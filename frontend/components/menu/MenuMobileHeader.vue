<template>
  <div
<<<<<<< HEAD
    class="fixed top-0 z-20 w-full h-12 border-b-2 sm:hidden bg-light-header dark:bg-dark-header border-light-section-div dark:border-dark-section-div">
    <nav class="h-full">
      <div class="h-full flex justify-between gap-2 px-4">
        <SearchBar location="header" :expanded="isSearchExpanded" @on-search-toggle="toggleSearchExpanded" class="my-1.5"
          :class="{ 'w-full': isSearchExpanded }" />
        <IconActivist v-if="!isSearchExpanded"
          class="flex items-center w-6 h-8 absolute top-[0.3rem] m-auto left-0 right-0 overflow-clip" />

        <SidebarRight>
          <div class="flex-col space-y-2">
            <SelectorTheme location="sideMenu" class="w-full" />
            <SelectorLanguage location="sideMenu" class="w-full" />
          </div>
        </SidebarRight>

=======
    class="fixed top-0 z-20 w-full h-12 border-b-2 lg:hidden bg-light-header dark:bg-dark-header border-light-section-div dark:border-dark-section-div"
  >
    <nav>
      <div class="relative">
        <SearchBar
          location="header"
          :expanded="isSearchExpanded"
          @on-search-toggle="toggleSearchExpanded"
          class="absolute left-4 top-2"
          :class="{ 'w-5/6': isSearchExpanded }"
        />
        <IconActivist
          v-if="!isSearchExpanded"
          class="flex items-center w-6 h-8 absolute top-[0.3rem] m-auto left-0 right-0 overflow-clip"
        />
>>>>>>> 6086585f
      </div>

    </nav>
  </div>
</template>

<script setup lang="ts">
const isSearchExpanded = ref(false);

const toggleSearchExpanded = () => {
  isSearchExpanded.value = !isSearchExpanded.value;
};
</script><|MERGE_RESOLUTION|>--- conflicted
+++ resolved
@@ -1,40 +1,21 @@
 <template>
   <div
-<<<<<<< HEAD
-    class="fixed top-0 z-20 w-full h-12 border-b-2 sm:hidden bg-light-header dark:bg-dark-header border-light-section-div dark:border-dark-section-div">
+    class="fixed top-0 z-20 w-full h-12 border-b-2 lg:hidden bg-light-header dark:bg-dark-header border-light-section-div dark:border-dark-section-div"
+  >
     <nav class="h-full">
       <div class="h-full flex justify-between gap-2 px-4">
-        <SearchBar location="header" :expanded="isSearchExpanded" @on-search-toggle="toggleSearchExpanded" class="my-1.5"
-          :class="{ 'w-full': isSearchExpanded }" />
-        <IconActivist v-if="!isSearchExpanded"
-          class="flex items-center w-6 h-8 absolute top-[0.3rem] m-auto left-0 right-0 overflow-clip" />
-
-        <SidebarRight>
-          <div class="flex-col space-y-2">
-            <SelectorTheme location="sideMenu" class="w-full" />
-            <SelectorLanguage location="sideMenu" class="w-full" />
-          </div>
-        </SidebarRight>
-
-=======
-    class="fixed top-0 z-20 w-full h-12 border-b-2 lg:hidden bg-light-header dark:bg-dark-header border-light-section-div dark:border-dark-section-div"
-  >
-    <nav>
-      <div class="relative">
         <SearchBar
           location="header"
           :expanded="isSearchExpanded"
           @on-search-toggle="toggleSearchExpanded"
-          class="absolute left-4 top-2"
-          :class="{ 'w-5/6': isSearchExpanded }"
+          class="my-1.5"
+          :class="{ 'w-full': isSearchExpanded }"
         />
         <IconActivist
           v-if="!isSearchExpanded"
           class="flex items-center w-6 h-8 absolute top-[0.3rem] m-auto left-0 right-0 overflow-clip"
         />
->>>>>>> 6086585f
       </div>
-
     </nav>
   </div>
 </template>
