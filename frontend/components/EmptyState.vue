<!-- SPDX-License-Identifier: AGPL-3.0-or-later -->
<template>
  <div class="flex w-full flex-col items-center bg-layer-0 text-primary-text">
    <PageContent
      :imgUrl="BOOTSTRAP_CLOUD_MOON_URL"
      :imgAltText="i18nMap.components.empty_state.img_alt_text"
    >
      <div>
        <!-- Header -->
        <span v-if="pageType == 'organizations'" class="responsive-h2">{{
          $t(i18nMap.components.empty_state.organizations_header)
        }}</span>
        <span v-if="pageType == 'groups'" class="responsive-h2">{{
          $t(i18nMap.components.empty_state.groups_header)
        }}</span>
        <span v-if="pageType == 'events'" class="responsive-h2">{{
          $t(i18nMap.components.empty_state.events_header)
        }}</span>
        <span v-if="pageType == 'resources'" class="responsive-h2">{{
          $t(i18nMap.components.empty_state.resources_header)
        }}</span>
        <span v-if="pageType == 'faq'" class="responsive-h2">{{
          $t(i18nMap.components.empty_state.faq_header)
        }}</span>
        <span v-if="pageType == 'team'" class="responsive-h2">{{
          $t(i18nMap.components.empty_state.team_header)
        }}</span>
        <span v-if="pageType == 'affiliates'" class="responsive-h2">{{
          $t(i18nMap.components.empty_state.affiliates_header)
        }}</span>
        <span v-if="pageType == 'tasks'" class="responsive-h2">{{
          $t(i18nMap.components.empty_state.tasks_header)
        }}</span>
        <span v-if="pageType == 'discussions'" class="responsive-h2">{{
          $t(i18nMap.components.empty_state.discussions_header)
        }}</span>
        <!-- Message -->
        <div v-if="!permission" class="flex flex-col space-y-6 py-6">
          <span class="responsive-h4">{{
            $t(i18nMap.components.empty_state.message_no_permission)
          }}</span>
          <PageCommunityFooter
            :header="i18nMap.components.empty_state.cta_header_no_permission"
            ><BtnRouteInternal
              class="w-full"
              :cta="false"
              label="i18nMap._global.return_home"
              linkTo="/home"
              fontSize="lg"
              ariaLabel="i18nMap._global.return_home_aria_label"
          /></PageCommunityFooter>
        </div>
        <div v-else class="flex flex-col space-y-6 py-6">
          <span class="responsive-h4">{{
            $t(i18nMap.components.empty_state.message_with_permission)
          }}</span>
          <div
            class="mx-auto grid max-w-[70%] grid-cols-1 gap-y-4 pb-6 sm:mx-0 sm:max-w-[90%] sm:grid-cols-2 sm:grid-rows-1 sm:gap-x-4 sm:gap-y-0 md:max-w-[70%] md:gap-x-6 lg:max-w-[60%] xl:max-w-[50%] xl:gap-x-8 2xl:max-w-[80%]"
          >
            <BtnRouteInternal
              v-if="pageType == 'organizations'"
              class="w-full"
              :cta="true"
<<<<<<< HEAD
              label="i18nMap.components.empty_state.create_organization"
              linkTo="/organizations/create"
              fontSize="lg"
              ariaLabel="i18nMap.components.empty_state.create_organization_aria_label"
=======
              :label="i18nMap.components.empty_state.create_organization"
              linkTo="/organizations/create"
              fontSize="lg"
              :ariaLabel="
                i18nMap.components.empty_state.create_organization_aria_label
              "
>>>>>>> 1c15be96
            />
            <BtnRouteInternal
              v-if="pageType == 'groups'"
              class="w-full"
              :cta="true"
<<<<<<< HEAD
              label="i18nMap._global.create_group"
              linkTo="/groups/create"
              fontSize="lg"
              ariaLabel="i18nMap.components.empty_state.create_group_aria_label"
=======
              :label="i18nMap._global.create_group"
              linkTo="/groups/create"
              fontSize="lg"
              :ariaLabel="
                i18nMap.components.empty_state.create_group_aria_label
              "
>>>>>>> 1c15be96
            />
            <BtnRouteInternal
              v-if="pageType == 'events'"
              class="w-full"
              :cta="true"
<<<<<<< HEAD
              label="i18nMap.components.empty_state.create_event"
              linkTo="/events/create"
              fontSize="lg"
              ariaLabel="i18nMap.components.empty_state.create_event_aria_label"
=======
              :label="i18nMap.components.empty_state.create_event"
              linkTo="/events/create"
              fontSize="lg"
              :ariaLabel="
                i18nMap.components.empty_state.create_event_aria_label
              "
>>>>>>> 1c15be96
            />
            <BtnRouteInternal
              v-if="pageType == 'resources'"
              class="w-full"
              :cta="true"
<<<<<<< HEAD
              label="i18nMap.components.btn_route_internal.create_resource"
              linkTo="/resources/create"
              fontSize="lg"
              ariaLabel="i18nMap.components.empty_state.create_resource_aria_label"
=======
              :label="i18nMap.components.btn_route_internal.create_resource"
              linkTo="/resources/create"
              fontSize="lg"
              :ariaLabel="
                i18nMap.components.empty_state.create_resource_aria_label
              "
>>>>>>> 1c15be96
            />
          </div>
          <PageCommunityFooter
            :header="i18nMap.components.empty_state.cta_header_no_permission"
            :helpNeeded="true"
            ><BtnRouteInternal
              class="w-full"
              :cta="false"
<<<<<<< HEAD
              label="i18nMap._global.return_home"
              linkTo="/home"
              fontSize="lg"
              ariaLabel="i18nMap._global.return_home_aria_label"
=======
              :label="i18nMap._global.return_home"
              linkTo="/home"
              fontSize="lg"
              :ariaLabel="i18nMap._global.return_home_aria_label"
>>>>>>> 1c15be96
          /></PageCommunityFooter>
        </div>
      </div>
    </PageContent>
  </div>
</template>

<script setup lang="ts">
import { i18nMap } from "~/types/i18n-map";

defineProps<{
  pageType:
    | "organizations"
    | "groups"
    | "events"
    | "resources"
    | "faq"
    | "team"
    | "affiliates"
    | "tasks"
    | "discussions";
  permission: boolean;
}>();
</script><|MERGE_RESOLUTION|>--- conflicted
+++ resolved
@@ -61,73 +61,45 @@
               v-if="pageType == 'organizations'"
               class="w-full"
               :cta="true"
-<<<<<<< HEAD
-              label="i18nMap.components.empty_state.create_organization"
-              linkTo="/organizations/create"
-              fontSize="lg"
-              ariaLabel="i18nMap.components.empty_state.create_organization_aria_label"
-=======
               :label="i18nMap.components.empty_state.create_organization"
               linkTo="/organizations/create"
               fontSize="lg"
               :ariaLabel="
                 i18nMap.components.empty_state.create_organization_aria_label
               "
->>>>>>> 1c15be96
             />
             <BtnRouteInternal
               v-if="pageType == 'groups'"
               class="w-full"
               :cta="true"
-<<<<<<< HEAD
-              label="i18nMap._global.create_group"
-              linkTo="/groups/create"
-              fontSize="lg"
-              ariaLabel="i18nMap.components.empty_state.create_group_aria_label"
-=======
               :label="i18nMap._global.create_group"
               linkTo="/groups/create"
               fontSize="lg"
               :ariaLabel="
                 i18nMap.components.empty_state.create_group_aria_label
               "
->>>>>>> 1c15be96
             />
             <BtnRouteInternal
               v-if="pageType == 'events'"
               class="w-full"
               :cta="true"
-<<<<<<< HEAD
-              label="i18nMap.components.empty_state.create_event"
-              linkTo="/events/create"
-              fontSize="lg"
-              ariaLabel="i18nMap.components.empty_state.create_event_aria_label"
-=======
               :label="i18nMap.components.empty_state.create_event"
               linkTo="/events/create"
               fontSize="lg"
               :ariaLabel="
                 i18nMap.components.empty_state.create_event_aria_label
               "
->>>>>>> 1c15be96
             />
             <BtnRouteInternal
               v-if="pageType == 'resources'"
               class="w-full"
               :cta="true"
-<<<<<<< HEAD
-              label="i18nMap.components.btn_route_internal.create_resource"
-              linkTo="/resources/create"
-              fontSize="lg"
-              ariaLabel="i18nMap.components.empty_state.create_resource_aria_label"
-=======
               :label="i18nMap.components.btn_route_internal.create_resource"
               linkTo="/resources/create"
               fontSize="lg"
               :ariaLabel="
                 i18nMap.components.empty_state.create_resource_aria_label
               "
->>>>>>> 1c15be96
             />
           </div>
           <PageCommunityFooter
@@ -136,17 +108,10 @@
             ><BtnRouteInternal
               class="w-full"
               :cta="false"
-<<<<<<< HEAD
-              label="i18nMap._global.return_home"
-              linkTo="/home"
-              fontSize="lg"
-              ariaLabel="i18nMap._global.return_home_aria_label"
-=======
               :label="i18nMap._global.return_home"
               linkTo="/home"
               fontSize="lg"
               :ariaLabel="i18nMap._global.return_home_aria_label"
->>>>>>> 1c15be96
           /></PageCommunityFooter>
         </div>
       </div>
