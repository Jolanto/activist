<template>
<<<<<<< HEAD
  <SidebarRightHamburger :isMenuOpen="isMenuOpen" @toggle="toggleMenuState" ref="ignoreElRef"
    class="h-full flex items-center" />
  <div ref="target" id="drawer-navigation"
    class="fixed top-0 right-0 z-40 w-64 h-screen px-4 pt-12 overflow-y-auto border-l transition-transform bg-light-distinct border-light-section-div dark:bg-dark-distinct dark:border-dark-section-div"
    :class="{ 'hidden translate-x-full': !isMenuOpen }" tabindex="-1">
=======
  <SidebarRightHamburger
    :isMenuOpen="isMenuOpen"
    @toggle="toggleMenuState"
    ref="ignoreElRef"
    class="absolute h-[40px] flex top-2 right-0 mr-5"
  />
  <div
    ref="target"
    id="drawer-navigation"
    class="fixed top-0 right-0 z-40 w-64 h-screen px-4 pt-12 overflow-y-auto border-l transition-transform bg-light-distinct border-light-section-div dark:bg-dark-distinct dark:border-dark-section-div shadow-sm shadow-zinc-700"
    :class="{ 'hidden translate-x-full': !isMenuOpen }"
    tabindex="-1"
  >
>>>>>>> 6086585f
    <div class="h-full py-4">
      <slot></slot>
    </div>
  </div>
</template>

<script setup lang="ts">
import { onClickOutside } from "@vueuse/core";
import { ref } from "vue";

const target = ref();
const isMenuOpen = ref(false);
const ignoreElRef = ref();

const toggleMenuState = () => {
  isMenuOpen.value = !isMenuOpen.value;
};

onClickOutside(
  target,
  () => {
    if (!isMenuOpen.value) return;
    toggleMenuState();
  },
  { ignore: [ignoreElRef] }
);
</script><|MERGE_RESOLUTION|>--- conflicted
+++ resolved
@@ -1,16 +1,9 @@
 <template>
-<<<<<<< HEAD
-  <SidebarRightHamburger :isMenuOpen="isMenuOpen" @toggle="toggleMenuState" ref="ignoreElRef"
-    class="h-full flex items-center" />
-  <div ref="target" id="drawer-navigation"
-    class="fixed top-0 right-0 z-40 w-64 h-screen px-4 pt-12 overflow-y-auto border-l transition-transform bg-light-distinct border-light-section-div dark:bg-dark-distinct dark:border-dark-section-div"
-    :class="{ 'hidden translate-x-full': !isMenuOpen }" tabindex="-1">
-=======
   <SidebarRightHamburger
     :isMenuOpen="isMenuOpen"
     @toggle="toggleMenuState"
     ref="ignoreElRef"
-    class="absolute h-[40px] flex top-2 right-0 mr-5"
+    class="h-full flex items-center"
   />
   <div
     ref="target"
@@ -19,7 +12,6 @@
     :class="{ 'hidden translate-x-full': !isMenuOpen }"
     tabindex="-1"
   >
->>>>>>> 6086585f
     <div class="h-full py-4">
       <slot></slot>
     </div>
