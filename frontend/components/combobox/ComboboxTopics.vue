--- conflicted
+++ resolved
@@ -13,11 +13,7 @@
               @focus="handleInputFocus"
               @blur="inputFocussed = false"
               class="py-2 pl-4 border rounded-lg style-cta selection:bg-light-highlight dark:selection:bg-white/20"
-<<<<<<< HEAD
-              :displayValue="(_) => displayValue()"
-=======
               :displayValue="(_) => $t(displayValue())"
->>>>>>> 96fbc756
             />
             <div
               class="absolute inset-y-0 right-0 flex items-center pr-3 text-light-text dark:text-dark-cta-orange"
@@ -33,12 +29,8 @@
           leaveTo="opacity-0"
         >
           <ComboboxOptions
-<<<<<<< HEAD
-            class="absolute w-full py-1 mt-1 overflow-auto text-base max-h-60 rounded-md bg-light-distinct dark:bg-dark-distinct elem-shadow-lg ring-1 ring-black/5 focus:outline-none sm:text-sm"
-=======
             id="isVisibleElement"
             class="absolute w-full mt-1 overflow-auto text-base max-h-60 rounded-md bg-light-distinct dark:bg-dark-distinct elem-shadow-lg ring-1 ring-black/5 focus:outline-none sm:text-sm"
->>>>>>> 96fbc756
           >
             <div
               v-if="filteredTopics.length === 0 && query !== ''"
