--- conflicted
+++ resolved
@@ -8,10 +8,6 @@
     >
       <Icon :name="IconMap.FULL_SCREEN" size="1.5em" />
     </button>
-<<<<<<< HEAD
-
-=======
->>>>>>> 5ac6f896
     <ModalMediaImageCarousel @closeModal="handleCloseModal" />
   </div>
 </template>
