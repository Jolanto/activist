--- conflicted
+++ resolved
@@ -50,11 +50,6 @@
 
 <script setup lang="ts">
 import { register } from "swiper/element/bundle";
-<<<<<<< HEAD
-import type { Swiper } from "swiper";
-import { i18nMap } from "~/types/i18n-map";
-=======
->>>>>>> 5fe84015
 import { IconMap } from "~/types/icon-map";
 
 const props = defineProps({
