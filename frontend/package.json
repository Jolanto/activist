{
  "name": "activist",
  "private": true,
  "scripts": {
    "build": "nuxt build",
    "dev": "nuxt dev",
    "generate": "nuxt generate",
    "preview": "nuxt preview",
    "postinstall": "nuxt prepare"
  },
  "devDependencies": {
    "@headlessui/vue": "^1.7.8",
    "@nuxt/content": "^2.3.0",
    "@nuxtjs/color-mode": "^3.2.0",
    "@nuxtjs/device": "^3.1.0",
    "@nuxtjs/i18n": "^8.0.0-beta.7",
    "@nuxtjs/tailwindcss": "^6.2.0",
    "@pinia/nuxt": "^0.4.6",
    "@types/node": "^18.11.18",
    "@vueuse/core": "^9.12.0",
    "@vueuse/nuxt": "^9.12.0",
    "nuxt": "npm:nuxt3@latest",
    "nuxt-icon": "^0.2.6",
    "typescript": "^5.1.3",
    "vue-tsc": "^1.8.1"
  },
  "dependencies": {
    "@nuxtjs/axios": "^5.13.6",
    "@nuxtjs/plausible": "^0.2.1",
    "@types/leaflet": "^1.9.3",
    "@vue-leaflet/vue-leaflet": "^0.9.0",
<<<<<<< HEAD
    "floating-vue": "^2.0.0-beta.24",
=======
    "axios": "^1.4.0",
    "dotenv": "^16.3.1",
>>>>>>> 9f7cf00e
    "leaflet": "^1.9.4",
    "nuxt-mail": "^3.1.23",
    "swiper": "^9.3.2",
    "tailwind-scrollbar": "^3.0.4",
    "tailwindcss": "^3.3.2"
  }
}<|MERGE_RESOLUTION|>--- conflicted
+++ resolved
@@ -29,12 +29,9 @@
     "@nuxtjs/plausible": "^0.2.1",
     "@types/leaflet": "^1.9.3",
     "@vue-leaflet/vue-leaflet": "^0.9.0",
-<<<<<<< HEAD
     "floating-vue": "^2.0.0-beta.24",
-=======
     "axios": "^1.4.0",
     "dotenv": "^16.3.1",
->>>>>>> 9f7cf00e
     "leaflet": "^1.9.4",
     "nuxt-mail": "^3.1.23",
     "swiper": "^9.3.2",
